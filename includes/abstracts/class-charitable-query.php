<?php
/**
 * An abstract base class defining common methods used by Charitable queries.
 *
 * @package     Charitable/Classes/Charitable_Query
 * @version     1.0.0
 * @author      Eric Daams
 * @copyright   Copyright (c) 2017, Studio 164a
 * @license     http://opensource.org/licenses/gpl-2.0.php GNU Public License
 */

// Exit if accessed directly.
if ( ! defined( 'ABSPATH' ) ) { exit; }

if ( ! class_exists( 'Charitable_Query' ) ) :

	/**
	 * Charitable_Query
	 *
	 * @since       1.0.0
	 */
	abstract class Charitable_Query implements Iterator {

		/**
		 * User-defined arguments.
		 *
		 * @var     array
		 * @access  protected
		 */
		protected $args;

		/**
		 * Internal iterator position.
		 *
		 * @var     int
		 * @access  protected
		 */
		protected $position = 0;

		/**
		 * The WP_Query object that is actually querying the data.
		 *
		 * @var     WP_Query
		 * @access  protected
		 */
		protected $query;

		/**
		 * Result set.
		 *
		 * @var     object[]
		 * @access  protected
		 */
		protected $results;

		/**
		 * Parameters to pass to the query.
		 *
		 * @var     mixed[]
		 * @access  protected
		 */
		protected $parameters = array();

		/**
		 * Return the query argument value for the given key.
		 *
<<<<<<< HEAD
		 * @param   string $key      The key of the argument.
		 * @param 	mixed  $fallback Default value to fall back to.
=======
		 * @param   string $key      Key to look for.
		 * @param 	mixed  $fallback Optional fallback value if argument is not found.
>>>>>>> dd3f78e2
		 * @return  mixed|false Returns fallback if the argument is not found.
		 * @access  public
		 * @since   1.0.0
		 */
		public function get( $key, $fallback = false ) {
			return isset( $this->args[ $key ] ) ? $this->args[ $key ] : $fallback;
		}

		/**
		 * Set the query argument for the given key.
		 *
<<<<<<< HEAD
		 * @param   string $key   Key of argument to set.
		 * @param   mixed  $value Value to be set.
=======
		 * @param   string $key   The key of the field to set.
		 * @param   mixed  $value The value of the field to set.
>>>>>>> dd3f78e2
		 * @return  void
		 * @access  public
		 * @since   1.0.0
		 */
		public function set( $key, $value ) {
			$this->args[ $key ] = apply_filters( 'charitable_query_sanitize_argument_' . $key, $value, $this );
		}

		/**
		 * Remove the given query argument.
		 *
<<<<<<< HEAD
		 * @param   string $key Key of argument to remove.
=======
		 * @param   string $key The key of the field to remove.
>>>>>>> dd3f78e2
		 * @return  void
		 * @access  public
		 * @since   1.0.0
		 */
		public function remove( $key ) {
			unset( $this->args[ $key ] );
		}

		/**
		 * Return the results of the query.
		 *
		 * @global  WPDB $wpdb
		 *
		 * @return  object[]
		 * @access  public
		 * @since   1.0.0
		 */
		public function query() {
			if ( ! isset( $this->query ) ) {
				global $wpdb;

				do_action( 'charitable_pre_query', $this );

				$this->parameters = array();

				$sql = "SELECT {$this->fields()} {$this->from()} {$this->join()} {$this->where()} {$this->groupby()} {$this->orderby()} {$this->order()} {$this->limit()} {$this->offset()};";

				$this->query = $wpdb->get_results( $wpdb->prepare( $sql, $this->parameters ) );

				do_action( 'charitable_post_query', $this );
			}

			return $this->query;
		}

		/**
		 * Return the fields right after the SELECT part of the query.
		 *
		 * @global  WPBD $wpdb
		 * @return  string
		 * @access  public
		 * @since   1.0.0
		 */
		public function fields() {
			global $wpdb;
			return apply_filters( 'charitable_query_fields', "{$wpdb->posts}.ID", $this );
		}

		/**
		 * Return the FROM part of the query.
		 *
		 * @global  WPBD $wpdb
		 * @return  string
		 * @access  public
		 * @since   1.0.0
		 */
		public function from() {
			global $wpdb;
			return apply_filters( 'charitable_query_from', "FROM $wpdb->posts", $this );
		}

		/**
		 * Return the JOIN part of the query.
		 *
		 * @return  string
		 * @access  public
		 * @since   1.0.0
		 */
		public function join() {
			return apply_filters( 'charitable_query_join', '', $this );
		}

		/**
		 * Return the WHERE part of the query.
		 *
		 * @return  string
		 * @access  public
		 * @since   1.0.0
		 */
		public function where() {
			return apply_filters( 'charitable_query_where', 'WHERE 1=1 ', $this );
		}

		/**
		 * Return the GROUPBY part of the query.
		 *
		 * @return  string
		 * @access  public
		 * @since   1.0.0
		 */
		public function groupby() {
			return apply_filters( 'charitable_query_groupby', '', $this );
		}

		/**
		 * Return the ORDERBY part of the query.
		 *
		 * @global  WPBD $wpdb
		 * @return  string
		 * @access  public
		 * @since   1.0.0
		 */
		public function orderby() {
			global $wpdb;
			return apply_filters( 'charitable_query_orderby', "ORDER BY {$wpdb->posts}.ID", $this );
		}

		/**
		 * Return the ORDER part of the query.
		 *
		 * @return  string
		 * @access  public
		 * @since   1.0.0
		 */
		public function order() {
			return apply_filters( 'charitable_query_order', $this->get( 'order', 'DESC' ), $this );
		}

		/**
		 * Return the LIMIT part of the query.
		 *
		 * @return  string
		 * @access  public
		 * @since   1.0.0
		 */
		public function limit() {
			if ( $this->show_all() ) {
				return '';
			}

			return apply_filters( 'charitable_query_limit', "LIMIT {$this->get( 'number', 20 )}", $this );
		}

		/**
		 * Return the OFFSET part of the query.
		 *
		 * @return  string
		 * @access  public
		 * @since   1.0.0
		 */
		public function offset() {
			if ( $this->show_all() ) {
				return '';
			}

			$offset = $this->get( 'number' ) * ( $this->get( 'paged', 1 ) - 1 );
			return apply_filters( 'charitable_query_offset', "OFFSET $offset" , $this );
		}

		/**
		 * Select donor-specific fields.
		 *
		 * @param  	string $select_statement The default select statement.
		 * @return  string
		 * @access  public
		 * @since   1.0.0
		 */
		public function donor_fields( $select_statement ) {
			$select_statement .= ', d.donor_id, d.user_id, d.first_name, d.last_name, d.email, d.date_joined';
			return $select_statement;
		}

		/**
		 * Retrieve the donation ID and campaigns.
		 *
		 * @param   string $select_statement The default select statement.
		 * @return  string
		 * @access  public
		 * @since   1.0.0
		 */
		public function donation_fields( $select_statement ) {
			$select_statement .= ", cd.donation_id, GROUP_CONCAT(cd.campaign_name SEPARATOR ', ') AS campaigns, GROUP_CONCAT(cd.campaign_id SEPARATOR ',') AS campaign_ids";
			return $select_statement;
		}

		/**
		 * Select donation-specific fields.
		 *
		 * @param   string $select_statement The default select statement.
		 * @return  string
		 * @access  public
		 * @since   1.0.0
		 */
		public function donation_calc_fields( $select_statement ) {
			$select_statement .= ', COUNT(cd.campaign_donation_id) AS donations, SUM(cd.amount) AS amount';
			return $select_statement;
		}

		/**
		 * Select total amount field.
		 *
		 * @param   string $select_statement The default select statement.
		 * @return  string
		 * @access  public
		 * @since   1.2.0
		 */
		public function donation_amount_sum_field( $select_statement ) {
			$select_statement .= ', SUM(cd.amount) AS amount';
			return $select_statement;
		}

		/**
		 * Filter query by campaign receiving the donation.
		 *
		 * @param   string $where_statement The default where statement.
		 * @return  string
		 * @access  public
		 * @since   1.0.0
		 */
		public function where_campaign_is_in( $where_statement ) {
			$campaign = $this->get( 'campaign', 0 );

			if ( ! $campaign ) {
				return $where_statement;
			}

			if ( ! is_array( $campaign ) ) {
				$campaign = array( $campaign );
			}

			$campaign = array_filter( $campaign, 'charitable_validate_absint' );

			$placeholders = $this->get_placeholders( count( $campaign ), '%d' );

			$this->add_parameters( $campaign );

			$where_statement .= " AND cd.campaign_id IN ({$placeholders})";
			return $where_statement;
		}

		/**
		 * Filter query by status of the post.
		 *
		 * @global  WPBD $wpdb
		 * @param   string $where_statement The default where statement.
		 * @return  string
		 * @access  public
		 * @since   1.0.0
		 */
		public function where_status_is_in( $where_statement ) {
			global $wpdb;

			$status = $this->get( 'status', false );

			if ( ! $status ) {
				return $where_statement;
			}

			if ( ! is_array( $status ) ) {
				$status = array( $status );
			}

			$status = array_filter( $status, 'charitable_is_valid_donation_status' );

			$placeholders = $this->get_placeholders( count( $status ), '%s' );

			$this->add_parameters( $status );

			$where_statement .= " AND {$wpdb->posts}.post_status IN ({$placeholders})";
			return $where_statement;
		}

		/**
		 * Filter query by donor ID.
		 *
		 * @global  WPBD $wpdb
		 * @param   string $where_statement The default where statement.
		 * @return  string
		 * @access  public
		 * @since   1.0.0
		 */
		public function where_donor_id_is_in( $where_statement ) {
			global $wpdb;

			$donor_id = $this->get( 'donor_id', false );

			if ( ! $donor_id ) {
				return $where_statement;
			}

			if ( ! is_array( $donor_id ) ) {
				$donor_id = array( $donor_id );
			}

			$donor_id = array_filter( $donor_id, 'charitable_validate_absint' );

			$placeholders = $this->get_placeholders( count( $donor_id ), '%d' );

			$this->add_parameters( $donor_id );

			$where_statement .= " AND cd.donor_id IN ({$placeholders})";

			return $where_statement;
		}

		/**
		 * A method used to join the campaign donations table on the campaigns query.
		 *
		 * @global  WPBD $wpdb
		 * @param   string $join_statement The default join statement.
		 * @return  string
		 * @access  public
		 * @since   1.0.0
		 */
		public function join_campaign_donations_table_on_campaign( $join_statement ) {
			global $wpdb;
			$join_statement .= " INNER JOIN {$wpdb->prefix}charitable_campaign_donations cd ON cd.campaign_id = $wpdb->posts.ID ";
			return $join_statement;
		}

		/**
		 * A method used to join the campaign donations table on the campaigns query.
		 *
		 * @global  WPBD $wpdb
		 * @param   string $join_statement The default join statement.
		 * @return  string
		 * @access  public
		 * @since   1.0.0
		 */
		public function join_campaign_donations_table_on_donation( $join_statement ) {
			global $wpdb;
			$join_statement .= " INNER JOIN {$wpdb->prefix}charitable_campaign_donations cd ON cd.donation_id = $wpdb->posts.ID ";
			return $join_statement;
		}

		/**
		 * A method used to join the donors table on the query.
		 *
		 * @global  WPBD $wpdb
		 * @param   string $join_statement The default join statement.
		 * @return  string
		 * @access  public
		 * @since   1.0.0
		 */
		public function join_donors_table( $join_statement ) {
			global $wpdb;
			$join_statement .= " INNER JOIN {$wpdb->prefix}charitable_donors d ON d.donor_id = cd.donor_id ";
			return $join_statement;
		}

		/**
		 * Group results by the ID.
		 *
		 * @global  WPBD $wpdb
		 * @return  string
		 * @access  public
		 * @since   1.0.0
		 */
		public function groupby_ID() {
			global $wpdb;
			return "GROUP BY {$wpdb->posts}.ID";
		}

		/**
		 * Group a query by the donor ID.
		 *
		 * @return  string
		 * @access  public
		 * @since   1.0.0
		 */
		public function groupby_donor_id() {
			return 'GROUP BY cd.donor_id';
		}

		/**
		 * Group a query by the donation ID.
		 *
		 * @return  string
		 * @access  public
		 * @since   1.4.0
		 */
		public function groupby_donation_id() {
			return 'GROUP BY cd.donation_id';
		}

		/**
		 * Order by the date of the post.
		 *
		 * @global  WPBD $wpdb
		 * @return  string
		 * @access  public
		 * @since   1.0.0
		 */
		public function orderby_date() {
			global $wpdb;
			return "ORDER BY {$wpdb->posts}.post_date";
		}

		/**
		 * Order by the results count of the ID column.
		 *
		 * This is useful when used in combination with a group statement.
		 *
		 * @return  string
		 * @access  public
		 * @since   1.0.0
		 */
		public function orderby_count() {
			return 'ORDER BY COUNT(*)';
		}

		/**
		 * A method used to change the ordering of the campaigns query, to order by the amount donated.
		 *
		 * @return  string
		 * @access  public
		 * @since   1.0.0
		 */
		public function orderby_donation_amount() {
			return 'ORDER BY COALESCE(SUM(cd.amount), 0)';
		}

		/**
		 * Return number of results.
		 *
		 * @return  int
		 * @access  public
		 * @since   1.0.0
		 */
		public function count() {
			return count( $this->results );
		}

		/**
		 * Rewind to first result.
		 *
		 * @return  void
		 * @access  public
		 * @since   1.0.0
		 */
		public function rewind() {
			$this->position = 0;
		}

		/**
		 * Return current element.
		 *
		 * @return  object
		 * @access  public
		 * @since   1.0.0
		 */
		public function current() {
			return $this->results[ $this->position ];
		}

		/**
		 * Return current key.
		 *
		 * @return  int
		 * @access  public
		 * @since   1.0.0
		 */
		public function key() {
			return $this->position;
		}

		/**
		 * Advance to next item.
		 *
		 * @return  void
		 * @access  public
		 * @since   1.0.0
		 */
		public function next() {
			++$this->position;
		}

		/**
		 * Ensure that current position is valid.
		 *
		 * @return  boolean
		 * @access  public
		 * @since   1.0.0
		 */
		public function valid() {
			return isset( $this->results[ $this->position ] );
		}

		/**
		 * Add parameters to pass to the prepared query.
		 *
		 * @param   mixed $parameters Parameters to be set for the query.
		 * @return  void
		 * @access  public
		 * @since   1.0.0
		 */
		public function add_parameters( $parameters ) {
			$this->parameters = array_merge( $this->parameters, $parameters );
		}

		/**
		 * Whether to show all results.
		 *
		 * @return  boolean
		 * @access  public
		 * @since   1.1.0
		 */
		public function show_all() {
			return -1 == $this->get( 'number' );
		}

		/**
		 * Return the correct number of placeholders given a symbol and count.
		 *
		 * @param   int    $count       Number of placeholders.
		 * @param   string $placeholder Placeholder symbol.
		 * @return  string
		 * @access  protected
		 * @since   1.0.0
		 */
		protected function get_placeholders( $count = 1, $placeholder = '%s' ) {
			$placeholders = array_fill( 0, $count, $placeholder );
			return implode( ', ', $placeholders );
		}
	}

endif;<|MERGE_RESOLUTION|>--- conflicted
+++ resolved
@@ -64,13 +64,8 @@
 		/**
 		 * Return the query argument value for the given key.
 		 *
-<<<<<<< HEAD
 		 * @param   string $key      The key of the argument.
 		 * @param 	mixed  $fallback Default value to fall back to.
-=======
-		 * @param   string $key      Key to look for.
-		 * @param 	mixed  $fallback Optional fallback value if argument is not found.
->>>>>>> dd3f78e2
 		 * @return  mixed|false Returns fallback if the argument is not found.
 		 * @access  public
 		 * @since   1.0.0
@@ -82,13 +77,8 @@
 		/**
 		 * Set the query argument for the given key.
 		 *
-<<<<<<< HEAD
 		 * @param   string $key   Key of argument to set.
 		 * @param   mixed  $value Value to be set.
-=======
-		 * @param   string $key   The key of the field to set.
-		 * @param   mixed  $value The value of the field to set.
->>>>>>> dd3f78e2
 		 * @return  void
 		 * @access  public
 		 * @since   1.0.0
@@ -100,11 +90,7 @@
 		/**
 		 * Remove the given query argument.
 		 *
-<<<<<<< HEAD
 		 * @param   string $key Key of argument to remove.
-=======
-		 * @param   string $key The key of the field to remove.
->>>>>>> dd3f78e2
 		 * @return  void
 		 * @access  public
 		 * @since   1.0.0
