<?php
/**
 * Class that models the donation receipt email.
 *
 * @version     1.0.0
 * @package     Charitable/Classes/Charitable_Email_Donation_Receipt
 * @author      Eric Daams
 * @copyright   Copyright (c) 2017, Studio 164a
 * @license     http://opensource.org/licenses/gpl-2.0.php GNU Public License
 */

if ( ! defined( 'ABSPATH' ) ) { exit; }

if ( ! class_exists( 'Charitable_Email_Donation_Receipt' ) ) :

	/**
	 * Donation Receipt Email
	 *
	 * @since   1.0.0
	 */
	class Charitable_Email_Donation_Receipt extends Charitable_Email {

		/**
		 * @var     string
		 */
		const ID = 'donation_receipt';

		/**
		 * @var     string[] Array of supported object types (campaigns, donations, donors, etc).
		 * @since   1.0.0
		 */
		protected $object_types = array( 'donation' );

		/**
		 * Instantiate the email class, defining its key values.
		 *
		 * @since   1.0.0
		 *
		 * @param   array   $objects
		 */
		public function __construct( $objects = array() ) {
			parent::__construct( $objects );

			$this->name = apply_filters( 'charitable_email_donation_receipt_name', __( 'Donor: Donation Receipt', 'charitable' ) );
		}

		/**
		 * Returns the current email's ID.
		 *
		 * @since   1.0.3
		 *
		 * @return  string
		 */
		public static function get_email_id() {
			return self::ID;
		}

		/**
		 * Static method that is fired right after a donation is completed, sending the donation receipt.
		 *
<<<<<<< HEAD
=======
		 * @param   int     $donation_id
		 * @param   Charitable_Donation    $donation
		 * @param   bool     $manual manually triggered, overrides is_already_sent()
		 * @return  boolean
		 * @access  public
		 * @static
>>>>>>> 9bd13524
		 * @since   1.0.0
		 *
		 * @param   int $donation_id The donation ID.
		 * @return  boolean
		 */
		public static function send_with_donation_id( $donation_id, $donation = null, $manual = false ) {
			if ( ! charitable_get_helper( 'emails' )->is_enabled_email( self::get_email_id() ) ) {
				return false;
			}

			if ( ! charitable_is_approved_status( get_post_status( $donation_id ) ) ) {
				return false;
			}

<<<<<<< HEAD
			$donation = charitable_get_donation( $donation_id );
=======
			if( $donation_id && ! is_a( $donation, 'Charitable_Donation' ) ) {
				$donation = charitable_get_donation( $donation_id );
			}
>>>>>>> 9bd13524

			if ( ! is_object( $donation ) || 0 == count( $donation->get_campaign_donations() ) ) {
				return false;
			}

			if ( ! apply_filters( 'charitable_send_' . self::get_email_id(), true, $donation ) ) {
				return false;
			}

			$email = new self( array(
				'donation' => $donation,
			) );

			/**
			 * Don't resend the email.
			 */
			if ( ! $manual && $email->is_sent_already( $donation_id ) ) {
				return false;
			}

			$sent = $email->send();

			/**
			 * Log that the email was sent.
			 */
			if ( apply_filters( 'charitable_log_email_send', true, self::get_email_id(), $email ) ) {
				$email->log( $donation_id, $sent );
			}

			return $sent;
<<<<<<< HEAD
		}

		/**
		 * Resend an email.
		 *
		 * @since  1.5.0
		 *
		 * @param  int   $object_id An object ID.
		 * @param  array $args      Mixed set of arguments.
		 * @return boolean
		 */
		public static function resend( $object_id, $args = array() ) {
			$donation = charitable_get_donation( $object_id );

			if ( ! is_object( $donation ) || 0 == count( $donation->get_campaign_donations() ) ) {
				return false;
			}

			$email = new Charitable_Email_Donation_Receipt( array(
				'donation' => $donation,
			) );

			$sent  = $email->send();

			/**
			 * Log that the email was sent.
			 */
			if ( apply_filters( 'charitable_log_email_send', true, self::get_email_id(), $email ) ) {
				$email->log( $object_id, $sent );
			}

			return $sent;
		}

		/**
		 * Checks whether an email can be resent.
		 *
		 * @since  1.5.0
		 *
		 * @param  int   $object_id An object ID.
		 * @param  array $args      Mixed set of arguments.
		 * @return boolean
		 */
		public static function can_be_resent( $object_id, $args = array() ) {
			return true;
=======
>>>>>>> 9bd13524
		}


		/**
		 * Return the recipient for the email.
		 *
		 * @since   1.0.0
		 *
		 * @return  string
		 */
		public function get_recipient() {
			if ( ! $this->has_valid_donation() ) {
				return '';
			}

			return apply_filters( 'charitable_email_donation_receipt_receipient', $this->donation->get_donor()->get_email(), $this );
		}

		/**
		 * Return the default subject line for the email.
		 *
		 * @since   1.0.0
		 *
		 * @return  string
		 */
		protected function get_default_subject() {
			return apply_filters( 'charitable_email_donation_receipt_default_subject', __( 'Thank you for your donation', 'charitable' ), $this );
		}

		/**
		 * Return the default headline for the email.
		 *
		 * @since   1.0.0
		 *
		 * @return  string
		 */
		protected function get_default_headline() {
			return apply_filters( 'charitable_email_donation_receipt_default_headline', __( 'Your Donation Receipt', 'charitable' ), $this );
		}

		/**
		 * Return the default body for the email.
		 *
		 * @since   1.0.0
		 *
		 * @return  string
		 */
		protected function get_default_body() {
			ob_start();
?>
<p><?php _e( 'Dear [charitable_email show=donor_first_name],', 'charitable' ) ?></p>
<p><?php _e( 'Thank you so much for your generous donation.', 'charitable' ) ?></p>
<p><strong><?php _e( 'Your Receipt', 'charitable' ) ?></strong><br />
[charitable_email show=donation_summary]</p>
<p><?php _e( 'With thanks, [charitable_email show=site_name]', 'charitable' ) ?></p>
<?php
			$body = ob_get_clean();

			return apply_filters( 'charitable_email_donation_receipt_default_body', $body, $this );
		}
	}

endif;<|MERGE_RESOLUTION|>--- conflicted
+++ resolved
@@ -58,21 +58,12 @@
 		/**
 		 * Static method that is fired right after a donation is completed, sending the donation receipt.
 		 *
-<<<<<<< HEAD
-=======
-		 * @param   int     $donation_id
-		 * @param   Charitable_Donation    $donation
-		 * @param   bool     $manual manually triggered, overrides is_already_sent()
-		 * @return  boolean
-		 * @access  public
-		 * @static
->>>>>>> 9bd13524
 		 * @since   1.0.0
 		 *
 		 * @param   int $donation_id The donation ID.
 		 * @return  boolean
 		 */
-		public static function send_with_donation_id( $donation_id, $donation = null, $manual = false ) {
+		public static function send_with_donation_id( $donation_id ) {
 			if ( ! charitable_get_helper( 'emails' )->is_enabled_email( self::get_email_id() ) ) {
 				return false;
 			}
@@ -81,13 +72,7 @@
 				return false;
 			}
 
-<<<<<<< HEAD
 			$donation = charitable_get_donation( $donation_id );
-=======
-			if( $donation_id && ! is_a( $donation, 'Charitable_Donation' ) ) {
-				$donation = charitable_get_donation( $donation_id );
-			}
->>>>>>> 9bd13524
 
 			if ( ! is_object( $donation ) || 0 == count( $donation->get_campaign_donations() ) ) {
 				return false;
@@ -104,7 +89,7 @@
 			/**
 			 * Don't resend the email.
 			 */
-			if ( ! $manual && $email->is_sent_already( $donation_id ) ) {
+			if ( $email->is_sent_already( $donation_id ) ) {
 				return false;
 			}
 
@@ -118,7 +103,6 @@
 			}
 
 			return $sent;
-<<<<<<< HEAD
 		}
 
 		/**
@@ -164,10 +148,7 @@
 		 */
 		public static function can_be_resent( $object_id, $args = array() ) {
 			return true;
-=======
->>>>>>> 9bd13524
-		}
-
+		}
 
 		/**
 		 * Return the recipient for the email.
