<?php
/**
 * Email model
 *
 * @version     1.0.0
 * @package     Charitable/Classes/Charitable_Email
 * @author      Eric Daams
 * @copyright   Copyright (c) 2015, Studio 164a
 * @license     http://opensource.org/licenses/gpl-2.0.php GNU Public License  
 */

if ( ! defined( 'ABSPATH' ) ) exit; // Exit if accessed directly

if ( ! class_exists( 'Charitable_Email' ) ) : 

/**
 * Charitable_Email
 *
 * @abstract
 * @since       1.0.0
 */
abstract class Charitable_Email implements Charitable_Email_Interface {    

    /**
     * @var     string  The email's unique identifier.
     */
    const ID = '';

    /**
     * @var     string  Descriptive name of the email.
     * @access  protected
     * @since   1.0.0
     */
    protected $name;

    /**
     * @var     string[] Array of supported object types (campaigns, donations, donors, etc).
     * @access  protected
     * @since   1.0.0
     */
    protected $object_types = array();

    /**
     * @var     boolean Whether the email allows you to define the email recipients.
     * @access  protected
     * @since   1.0.0
     */
    protected $has_recipient_field = false;

    /**
     * @var     Charitable_Donation
     */
    protected $donation;

    /**
     * @var     Charitable_Campaign
     */
    protected $campaign;

    /**
     * @var     string
     * @access  protected
     */
    protected $recipients;

    /**
     * @var     string
     * @access  protected
     */
    protected $headers;

    /**
     * Create a class instance. 
     *
     * @param   mixed[]  $objects
     * @access  public
     * @since   1.0.0
     */
    public function __construct( $objects = array() ) {
        $this->donation = isset( $objects[ 'donation' ] ) ? $objects[ 'donation' ] : null;
        $this->campaign = isset( $objects[ 'campaign' ] ) ? $objects[ 'campaign' ] : null;

        add_filter( 'charitable_email_content_fields', array( $this, 'add_donation_content_fields' ), 10, 2 );
        add_filter( 'charitable_email_preview_content_fields', array( $this, 'add_preview_donation_content_fields' ), 10, 2 );
        add_filter( 'charitable_email_content_fields', array( $this, 'add_campaign_content_fields' ), 10, 2 );
        add_filter( 'charitable_email_preview_content_fields', array( $this, 'add_preview_campaign_content_fields' ), 10, 2 );
    }

    /**
     * Return the email name.
     *
     * @return  string
     * @access  public
     * @since   1.0.0
     */
    public function get_name() {
        return $this->name;
    }

    /**
     * Return the types of objects. 
     *
     * @return  string[]
     * @access  public
     * @since   1.3.0
     */
    public function get_object_types() {
        return $this->object_types;
    }

    /**
     * Return the donation object. 
     *
     * @return  null|Charitable_Donation
     * @access  public
     * @since   1.3.0
     */
    public function get_donation() {
        return $this->donation;
    }

    /**
     * Return the campaign object. 
     *
     * @return  null|Charitable_Campaign
     * @access  public
     * @since   1.3.0
     */
    public function get_campaign() {
        return $this->campaign;
    }

    /**
     * Get from name for email. 
     *
     * @return  string
     * @access  public
     * @since   1.0.0
     */
    public function get_from_name() {
        return wp_specialchars_decode( charitable_get_option( 'email_from_name', get_option('blogname') ) );
    }

    /**
     * Get from address for email. 
     *
     * @return  string
     * @access  public
     * @since   1.0.0
     */
    public function get_from_address() {
<<<<<<< HEAD
        return charitable_get_option( 'email_from_email', get_option('admin_email') ););
=======
        return charitable_get_option( 'email_from_email', get_option('admin_email') );
>>>>>>> 34099568
    }

    /**
     * Return the email recipients. 
     *
     * @return  string
     * @access  public
     * @since   1.0.0
     */
    public function get_recipient() {
        return $this->get_option( 'recipient', $this->get_default_recipient() );
    }

    /**
     * Return the email subject line. 
     *
     * @return  string
     * @access  public
     * @since   1.0.0
     */
    public function get_subject() {
        return $this->get_option( 'subject', $this->get_default_subject() );
    }

    /**
     * Get the email content type
     *
     * @return  string
     * @access  public
     * @since   1.0.0
     */
    public function get_content_type() {
        return apply_filters( 'charitable_email_content_type', 'text/html', $this );
    }

    /**
     * Get the email headers.
     *
     * @return  string
     * @access  public
     * @since   1.0.0
     */
    public function get_headers() {
        if ( ! isset( $this->headers ) ) {
            $this->headers  = "From: {$this->get_from_name()} <{$this->get_from_address()}>\r\n";
            $this->headers .= "Reply-To: {$this->get_from_address()}\r\n";
            $this->headers .= "Content-Type: {$this->get_content_type()}; charset=utf-8\r\n";
        }

        return apply_filters( 'charitable_email_headers', $this->headers, $this );
    }

    /**
     * Return the value of a specific field to be displayed in the email. 
     *
     * This is used by Charitable_Emails::email_shortcode() to obtain the value of the
     * particular field that was referenced in the shortcode. The second argument is
     * an optional array of arguments.
     *
     * @param   string  $field
     * @param   array   $args   Optional. May contain additional arguments. 
     * @return  string
     * @access  public
     * @since   1.0.0
     */
    public function get_value( $field, $args = array() ) {
        $fields = $this->get_fields();

        if ( ! isset( $fields[ $field ] ) ) {
            return '';
        }

        if ( isset( $args[ 'preview' ] ) && $args[ 'preview' ] ) {
            return $this->get_preview_field_content( $field );
        }

        add_filter( 'charitable_email_content_field_value_' . $field, $fields[ $field ][ 'callback' ], 10, 3 );

        return apply_filters( 'charitable_email_content_field_value_' . $field, '', $args, $this );
    }

    /**
     * Returns all fields that can be displayed using the [charitable_email] shortcode.
     *
     * @return  array
     * @access  public
     * @since   1.0.0
     */
    public function get_fields() {
        return apply_filters( 'charitable_email_content_fields', array(
            'site_name'     => array( 
                'description'   => __( 'Your website title', 'charitable' ), 
                'callback'      => array( $this, 'get_site_name' )
            ), 
            'site_url'      => array(
                'description'   => __( 'Your website URL', 'charitable' ), 
                'callback'      => home_url()
            )            
        ), $this );
    }

    /**
     * Return the site/blog name. 
     *
     * @return  string
     * @access  public
     * @since   1.0.0
     */
    public function get_site_name() {
        return get_option( 'blogname' );
    }

    /**
     * Register email settings. 
     *
     * @param   array   $settings
     * @return  array
     * @access  public
     * @since   1.0.0
     */
    public function email_settings( $settings ) {
        $email_settings = apply_filters( 'charitable_settings_fields_emails_email_' . $this->get_email_id(), array(
            'section_email' => array(
                'type'      => 'heading',
                'title'     => $this->get_name(),
                'priority'  => 2
            ),            
            'subject' => array(
                'type'      => 'text',
                'title'     => __( 'Email Subject Line', 'charitable' ), 
                'help'      => __( 'The email subject line when it is delivered to recipients.', 'charitable' ),
                'priority'  => 6, 
                'class'     => 'wide', 
                'default'   => $this->get_default_subject()
            ), 
            'headline' => array(
                'type'      => 'text',
                'title'     => __( 'Email Headline', 'charitable' ), 
                'help'      => __( 'The headline displayed at the top of the email.', 'charitable' ),
                'priority'  => 10, 
                'class'     => 'wide', 
                'default'   => $this->get_default_headline()
            ), 
            'body' => array(
                'type'      => 'editor',
                'title'     => __( 'Email Body', 'charitable' ), 
                'help'      => sprintf( '%s <div class="charitable-shortcode-options">%s</div>', 
                    __( 'The content of the email that will be delivered to recipients. HTML is accepted.', 'charitable' ),
                    $this->get_shortcode_options()
                ), 
                'priority'  => 14, 
                'default'   => $this->get_default_body()
            ), 
            'preview' => array(
                'type'      => 'content',
                'title'     => __( 'Preview', 'charitable' ),
                'content'   => sprintf( '<a href="%s" title="%s" target="_blank" class="button">%s</a>', 
                    esc_url( 
                        add_query_arg( array( 
                            'charitable_action' => 'preview_email',
                            'email_id' => $this->get_email_id()
                        ), home_url() ) 
                    ), 
                    __( 'Preview email in your browser', 'charitable' ),
                    __( 'Preview email', 'charitable' )
                ),
                'priority'  => 18, 
                'save'      => false
            )
        ) );

        return wp_parse_args( $settings, $email_settings );
    } 

    /**
     * Add recipient field
     *
     * @param   array   $settings
     * @return  array
     * @access  public
     * @since   1.0.0
     */
    public function add_recipients_field( $settings ) {
        if ( ! $this->has_recipient_field ) {
            return $settings;
        }

        $settings[ 'recipient' ] = array(
            'type'      => 'text',
            'title'     => __( 'Recipients', 'charitable' ), 
            'help'      => __( 'A comma-separated list of email address that will receive this email.', 'charitable' ),
            'priority'  => 4, 
            'class'     => 'wide', 
            'default'   => $this->get_default_recipient()
        );

        return $settings;        
    }

    /**
     * Add donation content fields.   
     *
     * @return  array[]
     * @access  public
     * @since   1.0.0
     */
    public function add_donation_content_fields( $fields, Charitable_Email $email ) { 
        if ( ! $this->is_current_email( $email ) ) {
            return $fields;
        }

        if ( ! in_array( 'donation', $this->object_types ) ) {
            return $fields;
        }

        $fields[ 'donor' ] = array(
            'description'   => __( 'The full name of the donor', 'charitable' ),
            'callback'      => array( $this, 'get_donor_full_name' )
        );
         
        $fields[ 'donor_first_name' ] = array(
            'description'   => __( 'The first name of the donor', 'charitable' ), 
            'callback'      => array( $this, 'get_donor_first_name' )
        );

        $fields[ 'donor_email' ] = array(
            'description'   => __( 'The email address of the donor', 'charitable' ),
            'callback'      => array( $this, 'get_donor_email' )
        );

        $fields[ 'donation_id' ] = array(
            'description'   => __( 'The donation ID', 'charitable' ), 
            'callback'      => array( $this, 'get_donation_id' )
        );

        $fields[ 'donation_summary' ] = array(
            'description'   => __( 'A summary of the donation', 'charitable' ), 
            'callback'      => array( $this, 'get_donation_summary' )
        );

        $fields[ 'donation_date' ] = array(
            'description'   => __( 'The date the donation was made', 'charitable' ),
            'callback'      => array( $this, 'get_donation_date' )
        );

        $fields[ 'donation_status' ] = array(
            'description'   => __( 'The status of the donation (pending, paid, etc.)', 'charitable' ),
            'callback'      => array( $this, 'get_donation_status' )
        );

        return $fields;
    }

    /**
     * Return the first name of the donor. 
     *
     * @return  string
     * @access  public
     * @since   1.0.0
     */
    public function get_donor_first_name() {        
        return $this->return_value_if_has_valid_donation( $this->donation->get_donor()->get_value( 'first_name' ) );
    }

    /**
     * Return the full name of the donor. 
     *
     * @return  string
     * @access  public
     * @since   1.0.0
     */
    public function get_donor_full_name() {
        return $this->return_value_if_has_valid_donation( $this->donation->get_donor()->get_name() );
    }

    /**
     * Return the full name of the donor. 
     *
     * @return  string
     * @access  public
     * @since   1.0.0
     */
    public function get_donor_email() {
        return $this->return_value_if_has_valid_donation( $this->donation->get_donor()->get_email() );
    }

    /**
     * Returns the donation ID. 
     *
     * @return  int
     * @access  public
     * @since   1.0.0
     */
    public function get_donation_id() {
        return $this->return_value_if_has_valid_donation( $this->donation->get_donation_id() );
    }

    /**
     * Returns a summary of the donation, including all the campaigns that were donated to.  
     *
     * @param   string $value
     * @param   mixed[] $args
     * @param   Charitable_Email $email
     * @return  string
     * @access  public
     * @since   1.0.0
     */
    public function get_donation_summary( $value, $args, $email ) {
        if ( ! $this->has_valid_donation() ) {
            return $value;
        }

        $output = "";

        foreach ( $this->donation->get_campaign_donations() as $campaign_donation ) {
            $line_item = sprintf( '%s: %s%s', $campaign_donation->campaign_name, charitable_get_currency_helper()->get_monetary_amount( $campaign_donation->amount ), PHP_EOL );
            $output .= apply_filters( 'charitable_donation_summary_line_item_email', $line_item, $campaign_donation, $args, $email );
        }

        return $output;
    }

    /**
     * Returns the date the donation was made. 
     *
     * @param   string $value
     * @param   mixed[] $args
     * @return  string
     * @access  public
     * @since   1.3.0
     */
    public function get_donation_date( $value, $args ) {
        $format = isset( $args[ 'format' ] ) ? $args[ 'format' ] : get_option( 'date_format' );

        return $this->return_value_if_has_valid_donation( $this->donation->get_date( $format ) );
    }

    /**
     * Returns the status of the donation. 
     *
     * @return  string
     * @access  public
     * @since   1.3.0
     */
    public function get_donation_status() {
        return $this->return_value_if_has_valid_donation( $this->donation->get_status( true ) );
    }

    /**
     * Add donation content fields' fake data for previews.
     *
     * @param   array $fields
     * @param   Charitable_Email $email
     * @return  array
     * @access  public
     * @since   1.0.0
     */
    public function add_preview_donation_content_fields( $fields, Charitable_Email $email ) {  
        if ( ! $this->is_current_email( $email ) ) {
            return $fields;
        }

        if ( ! in_array( 'donation', $this->object_types ) ) {
            return $fields;
        }

        $fields[ 'donor' ]              = 'John Deere';
        $fields[ 'donor_first_name' ]   = 'John';
        $fields[ 'donor_email' ]        = 'john@example.com';
        $fields[ 'donation_id' ]        = 164;
        $fields[ 'donation_summary' ]   = __( 'Fake Campaign: $50.00', 'charitable' ) . PHP_EOL;
        $fields[ 'donation_date' ]      = date_i18n( get_option( 'date_format' ) );
        $fields[ 'donation_status' ]    = __( 'Paid', 'charitable' );

        return $fields;
    }

    /**
     * Add campaign content fields.   
     *
     * @param   array $fields
     * @param   Charitable_Email $email
     * @return  array
     * @access  public
     * @since   1.0.0
     */
    public function add_campaign_content_fields( $fields, Charitable_Email $email ) {
        if ( $email->get_email_id() != $this->get_email_id() ) {
            return $fields;
        }

        if ( ! in_array( 'campaign', $this->object_types ) ) {
            return $fields;
        }

        $fields[ 'campaign_title' ] = array(
            'description'   => __( 'The title of the campaign', 'charitable' ), 
            'callback'      => array( $this, 'get_campaign_title' )
        );

        $fields[ 'campaign_creator' ] = array(
            'description'   => __( 'The name of the campaign creator', 'charitable' ), 
            'callback'      => array( $this, 'get_campaign_creator' )
        );

        $fields[ 'campaign_creator_email' ] = array(
            'description'   => __( 'The email address of the campaign creator', 'charitable' ), 
            'callback'      => array( $this, 'get_campaign_creator_email' )
        );

        $fields[ 'campaign_end_date' ] = array(
            'description'   => __( 'The end date of the campaign', 'charitable' ), 
            'callback'      => array( $this, 'get_campaign_end_date' ) 
        );

        $fields[ 'campaign_achieved_goal' ] = array(
            'description'   => __( 'Display whether the campaign reached its goal. Add a `success` parameter as the message when the campaign was successful, and a `failure` parameter as the message when the campaign is not successful', 'charitable' ),
            'callback'      => array( $this, 'get_campaign_achieved_goal' )
        );

        $fields[ 'campaign_donated_amount' ] = array(
            'description'   => __( 'Display the total amount donated to the campaign', 'charitable' ),
            'callback'      => array( $this, 'get_campaign_donated_amount' )
        );

        $fields[ 'campaign_donor_count' ] = array(
            'description'   => __( 'Display the number of campaign donors', 'charitable' ),
            'callback'      => array( $this, 'get_campaign_donor_count' )
        );

        $fields[ 'campaign_goal' ] = array(
            'description'   => __( 'Display the campaign\'s fundraising goal', 'charitable' ),
            'callback'      => array( $this, 'get_campaign_goal' )
        );        

        $fields[ 'campaign_url' ] = array(
          'description'     => __( 'Display the campaign\'s URL', 'charitable' ),
          'callback'        => array( $this, 'get_campaign_url' )
        );

        return $fields;
    }    

    /**
     * Return the campaign creator's name.  
     *
     * @return  string
     * @access  public
     * @since   1.0.0
     */
    public function get_campaign_title() {
        if ( ! $this->has_valid_campaign() ) {
            return '';            
        }

        return $this->campaign->post_title;
    }

    /**
     * Return the campaign creator's name.  
     *
     * @return  string
     * @access  public
     * @since   1.0.0
     */
    public function get_campaign_creator() {
        if ( ! $this->has_valid_campaign() ) {
            return '';            
        }

        return get_the_author_meta( 'display_name', $this->campaign->get_campaign_creator() );
    }

    /**
     * Return the campaign creator's email address.  
     *
     * @return  string
     * @access  public
     * @since   1.0.0
     */
    public function get_campaign_creator_email() {
        if ( ! $this->has_valid_campaign() ) {
            return '';            
        }

        return get_the_author_meta( 'user_email', $this->campaign->get_campaign_creator() );
    }

    /**
     * Return the campaign end date. 
     *
     * @return  string
     * @access  public
     * @since   1.1.0
     */
    public function get_campaign_end_date() {
        if ( ! $this->has_valid_campaign() ) {
            return '';            
        }

        return $this->campaign->get_end_date();
    }

    /**
     * Display whether the campaign achieved its goal. 
     *
     * @param   string $value
     * @param   mixed[] $args
     * @return  string
     * @access  public
     * @since   1.1.0
     */
    public function get_campaign_achieved_goal( $value, $args ) {
        if ( ! $this->has_valid_campaign() ) {
            return '';            
        }

        if ( ! $this->campaign->has_goal() ) {
            return '';
        }

        $defaults = array(
            'success' => __( 'The campaign achieved its fundraising goal.', 'charitable' ),
            'failure' => __( 'The campaign did not reach its fundraising goal.', 'charitable' )
        );

        $args = wp_parse_args( $args, $defaults );

        if ( $this->campaign->has_achieved_goal() ) {
            return $args[ 'success' ];
        }

        return $args[ 'failure' ];
    }

    /**
     * Display the total amount donated to the campaign.
     *
     * @return  string
     * @access  public
     * @since   1.1.0
     */
    public function get_campaign_donated_amount() {
        if ( ! $this->has_valid_campaign() ) {
            return '';            
        }

        return charitable()->get_currency_helper()->get_monetary_amount( $this->campaign->get_donated_amount() );
    }

    /**
     * Display the number of donors to the campaign.
     *
     * @return  string
     * @access  public
     * @since   1.1.0
     */
    public function get_campaign_donor_count() {
        if ( ! $this->has_valid_campaign() ) {
            return '';            
        }

        return $this->campaign->get_donor_count();
    }

    /**
     * Display the campaign's goal amount.
     *
     * @return  string
     * @access  public
     * @since   1.1.0
     */
    public function get_campaign_goal() {
        if ( ! $this->has_valid_campaign() ) {
            return '';            
        }

        return $this->campaign->get_monetary_goal();
    }

    /**
     * Display the campaign's URL
     *
     * @return  string
     * @access  public
     * @since   1.3.0
     */
    public function get_campaign_url() {
        if ( ! $this->has_valid_campaign() ) {
            return '';
        }

        return get_permalink( $this->campaign->ID );
    }

    /**
     * Add campaign content fields' fake data for previews.
     *
     * @param   array $fields
     * @param   Charitable_Email $email
     * @return  array
     * @access  public
     * @since   1.0.0
     */
    public function add_preview_campaign_content_fields( $fields, Charitable_Email $email ) {
        if ( $email->get_email_id() != $this->get_email_id() ) {
            return $fields;
        }

        if ( ! in_array( 'campaign', $this->object_types ) ) {
            return $fields;
        }

        $fields[ 'campaign_title' ]         = 'Fake Campaign';
        $fields[ 'campaign_creator' ]       = 'Harry Ferguson';
        $fields[ 'campaign_creator_email' ] = 'harry@example.com';
        $fields[ 'campaign_end_date' ]      = date( get_option('date_format', 'd/m/Y') );
        $fields[ 'campaign_achieved_goal' ] = 'The campaign achieved its fundraising goal.';
        $fields[ 'campaign_donated_amount' ] = '$16,523';
        $fields[ 'campaign_donor_count' ]   = 23;
        $fields[ 'campaign_goal' ]          = '$15,000';
        $fields[ 'campaign_url' ]           = 'http://www.example.com/campaigns/fake-campaign';
        return $fields;
    }

    /**
     * Sends the email.
     *
     * @return  boolean
     * @access  public
     * @since   1.0.0
     */
    public function send() {            
        do_action( 'charitable_before_send_email', $this );        

        $sent = wp_mail( 
            $this->get_recipient(),
            do_shortcode( $this->get_subject() ),
            $this->build_email(),
            $this->get_headers()
        );

        do_action( 'charitable_after_send_email', $this, $sent );

        return $sent;
    }

    /**
     * Checks whether the email has already been sent. 
     *
     * @param   int $campaign_id
     * @return  boolean
     * @access  public
     * @since   1.3.2
     */
    public function is_sent_already( $post_id ) {
        $log = get_post_meta( $post_id, $this->get_log_key(), true );

        if ( is_array( $log ) ) {
            foreach ( $log as $time => $sent ) {
                if ( $sent ) {
                    return true;
                }
            }
        }

        return false;
    }

    /**
     * Log that the email was sent.
     *
     * @param   int $post_id
     * @param   boolean $sent
     * @return  void
     * @access  public
     * @since   1.3.2
     */
    public function log( $post_id, $sent ) {
        $log = get_post_meta( $post_id, $this->get_log_key(), true );

        if ( ! $log ) {
            $log = array();
        }

        $log[ time() ] = $sent;

        update_post_meta( $post_id, $this->get_log_key(), $log );
    }

    /**
     * Preview the email. This will display a sample email within the browser. 
     *
     * @return  string
     * @access  public
     * @since   1.0.0
     */
    public function preview() {
        add_filter( 'shortcode_atts_charitable_email', array( $this, 'set_preview_mode' ) );

        do_action( 'charitable_before_preview_email', $this );        

        return $this->build_email();
    }

    /**
     * Set preview mode in the shortcode attributes. 
     *
     * @param   array   $atts
     * @return  array
     * @access  public
     * @since   1.0.0
     */
    public function set_preview_mode( $atts ) {
        $atts[ 'preview' ] = true;
        return $atts;
    }

    /**
     * Returns the body content of the email, formatted as HTML. 
     *
     * @return  string
     * @access  public
     * @since   1.0.0
     */
    public function get_body() {
        $body = $this->get_option( 'body', $this->get_default_body() );
        $body = do_shortcode( $body );
        $body = wpautop( $body );
        return apply_filters( 'charitable_email_body', $body, $this );
    }

    /**
     * Returns the email headline.
     *
     * @return  string
     * @access  public
     * @since   1.0.0
     */
    public function get_headline() {
        $headline = $this->get_option( 'headline', $this->get_default_headline() );
        $headline = do_shortcode( $headline );
        return apply_filters( 'charitable_email_headline', $headline, $this );
    }    

    /**
     * Build the email.  
     *
     * @return  string
     * @access  protected
     * @since   1.0.0
     */
    protected function build_email() {
        ob_start();

        charitable_template( 'emails/header.php', array( 'email' => $this ) );

        charitable_template( 'emails/body.php', array( 'email' => $this ) );

        charitable_template( 'emails/footer.php', array( 'email' => $this ) );

        $message = ob_get_clean();

        return apply_filters( 'charitable_email_message', $message, $this );
    }

    /**
     * Return the meta key used for the log.
     *
     * @return  string
     * @access  protected
     * @since   1.3.2
     */
    protected function get_log_key() {
        return '_email_' . $this->get_email_id() . '_log';
    }

    /**
     * Return the value of an option specific to this email. 
     *
     * @param   string  $key
     * @return  mixed
     * @access  protected
     * @since   1.0.0
     */
    protected function get_option( $key, $default ) {        
        return charitable_get_option( array( 'emails_' . $this->get_email_id(), $key ), $default );
    }

    /**
     * Return the default recipient for the email.
     *
     * @return  string
     * @access  protected
     * @since   1.0.0
     */
    protected function get_default_recipient() {
        return "";
    }

    /**
     * Return the default subject line for the email.
     *
     * @return  string
     * @access  protected
     * @since   1.0.0
     */
    protected function get_default_subject() {
        return "";   
    }

    /**
     * Return the default headline for the email.
     *
     * @return  string
     * @access  protected
     * @since   1.0.0
     */
    protected function get_default_headline() {
        return "";   
    }

    /**
     * Return the default body for the email.
     *
     * @return  string
     * @access  protected
     * @since   1.0.0
     */
    protected function get_default_body() {
        return "";
    }  

    /**
     * Returns the value of a particular field (generally 
     * called through the [charitable_email] shortcode). 
     *
     * @return  string
     * @access  protected
     * @since   1.0.0
     */
    protected function get_field_content( $field ) {
        $fields = $this->get_fields();

        if ( ! isset( $fields[ $field ] ) ) {
            return '';
        }

        return call_user_func( $fields[ $field ] );
    }    

    /**
     * Return the value of a field for the preview.
     *
     * @return  string
     * @access  protected
     * @since   1.0.0
     */
    protected function get_preview_field_content( $field ) {
        $values = apply_filters( 'charitable_email_preview_content_fields', array(
            'site_name'     => get_option( 'blogname' ), 
            'site_url'      => home_url()
        ), $this );

        if ( ! isset( $values[ $field ] ) ) {
            return $field;
        }

        return $values[ $field ];
    }

    /**
     * Return HTML formatted list of shortcode options that can be used within the body, headline and subject line. 
     *
     * @return  string
     * @access  protected
     * @since   version
     */
    protected function get_shortcode_options() {
        ob_start();
?>
        <p><?php _e( 'The following options are available with the <code>[charitable_email]</code> shortcode:', 'charitable' ) ?></p>
        <ul>
        <?php foreach ( $this->get_fields() as $key => $field ) : ?>
            <li><strong><?php echo $field[ 'description' ] ?></strong>: [charitable_email show=<?php echo $key ?>]</li>
        <?php endforeach ?> 
        </ul>

<?php
        $html = ob_get_clean();

        return apply_filters( 'charitable_email_shortcode_options_text', $html, $this );
    }

    /**
     * Returns the given value if the current email object has a valid donation. 
     *
     * @return  string
     * @access  protected
     * @since   1.0.0
     */
    protected function return_value_if_has_valid_donation( $return, $fallback = "" ) {
        if ( ! $this->has_valid_donation() ) {
            return $fallback;
        }

        return $return;
    }

    /**
     * Checks whether the passed email is the same as the current email object. 
     *
     * @return  boolean
     * @access  protected
     * @since   1.3.2
     */
    protected function is_current_email( Charitable_Email $email ) {
        return $email->get_email_id() == $this->get_email_id();
    }

    /**
     * Checks whether the email has a valid donation object set. 
     *
     * @return  boolean
     * @access  public
     * @since   1.0.0
     */
    public function has_valid_donation() {
        if ( is_null( $this->donation ) || ! is_a( $this->donation, 'Charitable_Donation' ) ) {
            _doing_it_wrong( __METHOD__, __( 'You cannot send this email without a donation!', 'charitable' ), '1.0.0' );
            return false;
        }

        return true;
    }

    /**
     * Checks whether the email has a valid donation object set. 
     *
     * @return  boolean
     * @access  public
     * @since   1.0.0
     */
    public function has_valid_campaign() {
        if ( is_null( $this->campaign ) || ! is_a( $this->campaign, 'Charitable_Campaign' ) ) {
            _doing_it_wrong( __METHOD__, __( 'You cannot this email without a campaign!', 'charitable' ), '1.0.0' );
            return false;
        }

        return true;
    }   
}

endif; // End class_exists check<|MERGE_RESOLUTION|>--- conflicted
+++ resolved
@@ -149,11 +149,7 @@
      * @since   1.0.0
      */
     public function get_from_address() {
-<<<<<<< HEAD
-        return charitable_get_option( 'email_from_email', get_option('admin_email') ););
-=======
         return charitable_get_option( 'email_from_email', get_option('admin_email') );
->>>>>>> 34099568
     }
 
     /**
