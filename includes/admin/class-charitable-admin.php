--- conflicted
+++ resolved
@@ -1,4 +1,3 @@
-<<<<<<< HEAD
 <?php
 /**
  * Class that sets up the Charitable Admin functionality.
@@ -75,6 +74,7 @@
 			require_once( $admin_dir . 'charitable-core-admin-functions.php' );
 			require_once( $admin_dir . 'class-charitable-meta-box-helper.php' );
 			require_once( $admin_dir . 'class-charitable-admin-pages.php' );
+			require_once( $admin_dir . 'class-charitable-admin-notices.php' );
 
 			/* Campaigns */
 			require_once( $admin_dir . 'campaigns/class-charitable-campaign-post-type.php' );
@@ -120,7 +120,7 @@
 		 * @since   1.0.0
 		 */
 		public function admin_enqueue_scripts() {
-			
+
 			if ( defined( 'SCRIPT_DEBUG' ) && SCRIPT_DEBUG ) {
 				$suffix  = '';
 				$version = time();
@@ -198,15 +198,136 @@
 		 * @since   1.4.0
 		 */
 		public function add_notices() {
+
+			/* Get any version update notices first. */
+			$this->add_version_update_notices();
+
+			// echo '<pre>'; var_dump( charitable_get_admin_notices()->get_notices() ); echo '</pre>';
+
+			foreach ( charitable_get_admin_notices()->get_notices() as $type => $notices ) {
+
+				$class = 'notice charitable-notice';
+
+				switch ( $type ) {
+					case 'error' :
+						$class .= ' notice-error';
+						break;
+
+					case 'warning' :
+						$class .= ' notice-warning';
+						break;
+
+					case 'success' :
+						$class .= ' updated';
+						break;
+
+					case 'info' :
+						$class .= ' notice-info';
+						break;
+
+					case 'version' : 
+						$class .= ' charitable-upgrade-notice';
+						break;
+				}
+
+				foreach ( $notices as $key => $notice ) {
+
+					if ( ! wp_script_is( 'charitable-admin-notice' ) ) {
+		                wp_enqueue_script( 'charitable-admin-notice' );
+		            }
+
+		            $notice_classes = $notice['dismissible'] ? $class . ' is-dismissible' : $class;
+
+		            printf( '<div class="%s" data-notice="%s"><p>%s</p></div>',
+						esc_attr( $notice_classes ),
+						esc_attr( $key ),
+						$notice['message']
+					);
+
+				}
+			}
+        }
+
+   //      // errors
+   //      foreach ( $notice_helper->get_errors() as $index => $notice ) {
+
+   //          if ( $notice['dismissible'] && ! get_transient( 'charitable_' . $index . '_notice' ) ) {
+   //              continue;
+   //          }
+
+   //          printf( '<div class="notice-error notice charitable-notice %s" data-notice="' . esc_attr( $index ) . '"><p>' . $notice['message'] . '</p></div>', $notice['dismissible'] ? 'is-dismissible' : '' );
+            
+   //      }
+
+   //      // warnings
+   //      foreach ( $notice_helper->get_warnings() as $index => $notice ) {
+
+   //          if ( $notice['dismissible'] && ! get_transient( 'charitable_' . $index . '_notice' ) ) {
+   //              continue;
+   //          }
+
+   //          printf( '<div class="notice-warning notice charitable-notice %s" data-notice="' . esc_attr( $index ) . '"><p>' . $notice['message'] . '</p></div>', $notice['dismissible'] ? 'is-dismissible' : '' );
+            
+   //      }
+
+   //      // info
+   //      foreach ( $notice_helper->get_info_notices() as $index => $notice ) {
+
+   //          if ( $notice['dismissible'] && ! get_transient( 'charitable_' . $index . '_notice' ) ) {
+   //              continue;
+   //          }
+
+   //          printf( '<div class="notice-info notice charitable-notice %s" data-notice="' . esc_attr( $index ) . '"><p>' . $notice['message'] . '</p></div>', $notice['dismissible'] ? 'is-dismissible' : '' );
+            
+   //      }
+
+   //      // success
+   //      foreach ( $notice_helper->get_success_notices() as $index => $notice ) {
+
+   //          if ( $notice['dismissible'] && ! get_transient( 'charitable_' . $index . '_notice' ) ) {
+   //              continue;
+   //          }
+
+   //          printf( '<div class="updated notice charitable-notice %s" data-notice="' . esc_attr( $index ) . '"><p>' . $notice['message'] . '</p></div>', $notice['dismissible'] ? 'is-dismissible' : '' );
+            
+   //      }
+
+
+			// foreach ( $notices as $notice => $message ) {
+
+			// 	if ( ! get_transient( 'charitable_' . $notice . '_notice' ) ) {
+			// 		continue;
+			// 	}
+
+			// 	if ( ! wp_script_is( 'charitable-admin-notice' ) ) {
+			// 		wp_enqueue_script( 'charitable-admin-notice' );
+			// 	}
+
+			// 	echo '<div class="updated notice charitable-notice" data-notice="' . esc_attr( $notice ) . '" style="border-left-color: #f89d35; background-color: #fef4e8;"><p>' . $message . '</p></div>';
+
+			// }
+		// }
+
+		/**
+		 * Add version update notices to the dashboard.
+		 *
+		 * @return  void
+		 * @access  public
+		 * @since   1.4.6
+		 */
+		public function add_version_update_notices() {
 			if ( ! current_user_can( 'manage_options' ) ) {
 				return;
 			}
 
-			$notices = array(
-				'release-140' => sprintf( __( "Thanks for upgrading to Charitable 1.4. <a href='%s'>Find out what's new in this release</a>.", 'charitable' ),
-				'https://www.wpcharitable.com/charitable-1-4-features-responsive-campaign-grids-a-new-shortcode?utm_source=notice&utm_medium=wordpress-dashboard&utm_campaign=release-notes&utm_content=release-140' ),
-				'release-142' => sprintf( __( "In Charitable 1.4.2, we have improved the login and registration forms. <a href='%s'>Find out how</a>.", 'charitable' ),
-				'https://www.wpcharitable.com/how-we-improved-logins-and-registrations-in-charitable/?utm_source=notice&utm_medium=wordpress-dashboard&utm_campaign=release-notes&utm_content=release-142' ),
+			$notices = array();
+
+			$notices['release-140'] = sprintf( __( "Thanks for upgrading to Charitable 1.4. <a href='%s'>Find out what's new in this release</a>.", 'charitable' ),
+				'https://www.wpcharitable.com/charitable-1-4-features-responsive-campaign-grids-a-new-shortcode?utm_source=notice&utm_medium=wordpress-dashboard&utm_campaign=release-notes&utm_content=release-140'
+			);
+
+			$notices['release-142'] = sprintf( __( "In Charitable 1.4.2, we have improved the login and registration forms. <a href='%s'>Find out how</a>.", 'charitable' ),
+				'https://www.wpcharitable.com/how-we-improved-logins-and-registrations-in-charitable/?utm_source=notice&utm_medium=wordpress-dashboard&utm_campaign=release-notes&utm_content=release-142'
 			);
 
 			if ( Charitable_Gateways::get_instance()->is_active_gateway( 'paypal' ) ) {
@@ -225,17 +346,17 @@
 
 			}
 
+			$notices['release-146'] = __( 'This is just a test.', 'charitable' );
+
+			$helper = charitable_get_admin_notices();
+
 			foreach ( $notices as $notice => $message ) {
 
 				if ( ! get_transient( 'charitable_' . $notice . '_notice' ) ) {
 					continue;
 				}
 
-				if ( ! wp_script_is( 'charitable-admin-notice' ) ) {
-					wp_enqueue_script( 'charitable-admin-notice' );
-				}
-
-				echo '<div class="updated notice charitable-notice" data-notice="' . esc_attr( $notice ) . '" style="border-left-color: #f89d35; background-color: #fef4e8;"><p>' . $message . '</p></div>';
+				$helper->add_version_update( $message, $notice );
 
 			}
 		}
@@ -380,371 +501,4 @@
 		}
 	}
 
-=======
-<?php 
-/**
- * Class that sets up the Charitable Admin functionality.
- * 
- * @package     Charitable/Classes/Charitable_Admin
- * @version     1.0.0
- * @author      Eric Daams
- * @copyright   Copyright (c) 2015, Studio 164a
- * @license     http://opensource.org/licenses/gpl-2.0.php GNU Public License   
- */
-
-if ( ! defined( 'ABSPATH' ) ) { exit; } // Exit if accessed directly
-
-if ( ! class_exists( 'Charitable_Admin' ) ) : 
-
-/**
- * Charitable_Admin 
- *
- * @final
- * @since       1.0.0
- */
-final class Charitable_Admin {
-
-    /**
-     * The single instance of this class.  
-     *
-     * @var     Charitable_Admin|null
-     * @access  private
-     * @static
-     */
-    private static $instance = null;
-
-    /**
-     * Set up the class. 
-     * 
-     * Note that the only way to instantiate an object is with the charitable_start method, 
-     * which can only be called during the start phase. In other words, don't try 
-     * to instantiate this object. 
-     *
-     * @access  protected
-     * @since   1.0.0
-     */
-    protected function __construct() {
-        $this->load_dependencies();
-
-        do_action( 'charitable_admin_loaded' );
-    }
-
-    /**
-     * Returns and/or create the single instance of this class.  
-     *
-     * @return  Charitable_Admin
-     * @access  public
-     * @since   1.2.0
-     */
-    public static function get_instance() {
-        if ( is_null( self::$instance ) ) {
-            self::$instance = new Charitable_Admin();
-        }
-
-        return self::$instance;
-    } 
-
-    /**
-     * Include admin-only files.
-     * 
-     * @return  void
-     * @access  private
-     * @since   1.0.0
-     */
-    private function load_dependencies() {
-        $admin_dir = charitable()->get_path( 'admin' );
-
-        require_once( $admin_dir . 'charitable-core-admin-functions.php' );                 
-        require_once( $admin_dir . 'class-charitable-meta-box-helper.php' );
-        require_once( $admin_dir . 'class-charitable-admin-pages.php' );        
-
-        /* Campaigns */
-        require_once( $admin_dir . 'campaigns/class-charitable-campaign-post-type.php' );
-        
-        /* Donations */
-        require_once( $admin_dir . 'donations/class-charitable-donation-post-type.php' );       
-
-        /* Settings */      
-        require_once( $admin_dir . 'settings/class-charitable-settings.php' );
-        require_once( $admin_dir . 'settings/class-charitable-general-settings.php' );
-        require_once( $admin_dir . 'settings/class-charitable-email-settings.php' );
-        require_once( $admin_dir . 'settings/class-charitable-gateway-settings.php' );
-        require_once( $admin_dir . 'settings/class-charitable-licenses-settings.php' );
-        require_once( $admin_dir . 'settings/class-charitable-advanced-settings.php' );
-        require_once( $admin_dir . 'settings/charitable-settings-admin-hooks.php' );
-
-        /* Dashboard widgets */
-        require_once( $admin_dir . 'dashboard-widgets/class-charitable-donations-dashboard-widget.php' );
-        require_once( $admin_dir . 'dashboard-widgets/charitable-dashboard-widgets-hooks.php' );
-
-        /* Upgrades */
-        require_once( $admin_dir . 'upgrades/class-charitable-upgrade.php' );
-        require_once( $admin_dir . 'upgrades/class-charitable-upgrade-page.php' );
-        require_once( $admin_dir . 'upgrades/charitable-upgrade-hooks.php' );
-
-        /**
-         * We are registering this object only for backwards compatibility. It
-         * will be removed in or after Charitable 1.3.
-         *
-         * @deprecated
-         */
-        charitable()->register_object( Charitable_Settings::get_instance() );
-        charitable()->register_object( Charitable_Campaign_Post_Type::get_instance() );
-        charitable()->register_object( Charitable_Donation_Post_Type::get_instance() );
-        charitable()->register_object( Charitable_Admin_Pages::get_instance() );
-    }
-
-    /**
-     * Loads admin-only scripts and stylesheets. 
-     *
-     * @global  WP_Scripts $wp_scripts
-     * @return  void
-     * @access  public
-     * @since   1.0.0
-     */
-    public function admin_enqueue_scripts() {       
-        global $wp_scripts;
-
-        $suffix = ( defined( 'SCRIPT_DEBUG' ) && SCRIPT_DEBUG ) ? '' : '.min';
-
-        /* Menu styles are loaded everywhere in the WordPress dashboard. */
-        wp_register_style( 'charitable-admin-menu', charitable()->get_path( 'assets', false ) . 'css/charitable-admin-menu' .$suffix . '.css', array(), charitable()->get_version() );
-        wp_enqueue_style( 'charitable-admin-menu' );
-
-        /* Admin page styles are registered but only enqueued when necessary. */
-        wp_register_style( 'charitable-admin-pages', charitable()->get_path( 'assets', false ) . 'css/charitable-admin-pages' .$suffix . '.css', array(), charitable()->get_version() );
-
-        /* The following styles are only loaded on Charitable screens. */
-        $screen = get_current_screen();
-
-        if ( in_array( $screen->id, $this->get_charitable_screens() ) ) {       
-        
-            wp_register_style( 'charitable-admin', charitable()->get_path( 'assets', false ) . 'css/charitable-admin' . $suffix . '.css', array(), charitable()->get_version() );
-            wp_enqueue_style( 'charitable-admin' );
-
-            wp_register_script( 'charitable-admin', charitable()->get_path( 'assets', false ) . 'js/charitable-admin' . $suffix . '.js', array( 'jquery-ui-datepicker', 'jquery-ui-tabs', 'jquery-ui-sortable' ), charitable()->get_version(), false );
-            wp_enqueue_script( 'charitable-admin' );
-
-            $localized_vars = apply_filters( 'charitable_localized_javascript_vars', array(
-                'suggested_amount_description_placeholder' => __( 'Optional Description', 'charitable' ),
-                'suggested_amount_placeholder'             => __( 'Amount', 'charitable' ),
-            ) );
-
-            wp_localize_script( 'charitable-admin', 'CHARITABLE', $localized_vars );            
-        }
-
-        wp_register_script( 'charitable-admin-notice', charitable()->get_path( 'assets', false ) . 'js/charitable-admin-notice' . $suffix . '.js', array( 'jquery-core' ), charitable()->get_version(), false );
-    }
-
-    /**
-     * Add notices to the dashboard.
-     *
-     * @return  void
-     * @access  public
-     * @since   1.4.0
-     */
-    public function add_notices() {
-        if ( ! current_user_can( 'manage_options' ) ) {
-            return;
-        }
-
-        $notice_helper = charitable_get_notices();
-
-        $notice_helper->add_info( sprintf( __( "Thanks for upgrading to Charitable 1.4. <a href='%s'>Find out what's new in this release</a>.", 'charitable' ), 
-                'https://www.wpcharitable.com/charitable-1-4-features-responsive-campaign-grids-a-new-shortcode?utm_source=notice&utm_medium=wordpress-dashboard&utm_campaign=release-notes' ), 'release-140', true );
-
-        $notices = $notice_helper->get_notices();
-
-        if ( ! wp_script_is( 'charitable-admin-notice' ) ) {
-                wp_enqueue_script( 'charitable-admin-notice' );
-        }
-
-        // errors
-        foreach ( $notice_helper->get_errors() as $index => $notice ) {
-
-            if ( $notice['dismissible'] && ! get_transient( 'charitable_' . $index . '_notice' ) ) {
-                continue;
-            }
-
-            printf( '<div class="notice-error notice charitable-notice %s" data-notice="' . esc_attr( $index ) . '"><p>' . $notice['message'] . '</p></div>', $notice['dismissible'] ? 'is-dismissible' : '' );
-            
-        }
-
-        // warnings
-        foreach ( $notice_helper->get_warnings() as $index => $notice ) {
-
-            if ( $notice['dismissible'] && ! get_transient( 'charitable_' . $index . '_notice' ) ) {
-                continue;
-            }
-
-            printf( '<div class="notice-warning notice charitable-notice %s" data-notice="' . esc_attr( $index ) . '"><p>' . $notice['message'] . '</p></div>', $notice['dismissible'] ? 'is-dismissible' : '' );
-            
-        }
-
-        // info
-        foreach ( $notice_helper->get_info_notices() as $index => $notice ) {
-
-            if ( $notice['dismissible'] && ! get_transient( 'charitable_' . $index . '_notice' ) ) {
-                continue;
-            }
-
-            printf( '<div class="notice-info notice charitable-notice %s" data-notice="' . esc_attr( $index ) . '"><p>' . $notice['message'] . '</p></div>', $notice['dismissible'] ? 'is-dismissible' : '' );
-            
-        }
-
-        // success
-        foreach ( $notice_helper->get_success_notices() as $index => $notice ) {
-
-            if ( $notice['dismissible'] && ! get_transient( 'charitable_' . $index . '_notice' ) ) {
-                continue;
-            }
-
-            printf( '<div class="updated notice charitable-notice %s" data-notice="' . esc_attr( $index ) . '"><p>' . $notice['message'] . '</p></div>', $notice['dismissible'] ? 'is-dismissible' : '' );
-            
-        }
-
-    }
-
-    /**
-     * Dismiss a notice.
-     *
-     * @return  void
-     * @access  public
-     * @since   1.4.0
-     */
-    public function dismiss_notice() {
-        if ( ! isset( $_POST['notice'] ) ) {
-            wp_send_json_error();
-        }
-
-        $ret = delete_transient( 'charitable_' . $_POST['notice'] . '_notice', true );
-
-        if ( ! $ret ) {
-            wp_send_json_error( $ret );    
-        }
-
-        wp_send_json_success();
-    }
-
-    /**
-     * Adds one or more classes to the body tag in the dashboard.
-     *
-     * @param   string $classes Current body classes.
-     * @return  string          Altered body classes.
-     * @since   1.0.0
-     */
-    public function add_admin_body_class( $classes ) {
-        $screen = get_current_screen();
-
-        if ( Charitable::DONATION_POST_TYPE == $screen->post_type ) {
-            $classes .= ' post-type-charitable';
-        } 
-
-        return $classes;
-    }
-
-    /**
-     * Add custom links to the plugin actions. 
-     *
-     * @param   string[] $links
-     * @return  string[]
-     * @access  public
-     * @since   1.0.0
-     */
-    public function add_plugin_action_links( $links ) {
-        $links[] = '<a href="' . admin_url( 'admin.php?page=charitable-settings' ) . '">' . __( 'Settings', 'charitable' ) . '</a>';
-        return $links;
-    }
-
-    /**
-     * Add Extensions link to the plugin row meta. 
-     *
-     * @param   string[] $links
-     * @param   string $file        The plugin file 
-     * @return  string[] $links
-     * @access  public
-     * @since   1.2.0
-     */
-    public function add_plugin_row_meta( $links, $file ) {
-        if ( plugin_basename( charitable()->get_path() ) != $file ) {
-            return $links;  
-        }
-        
-        $extensions_link = esc_url( add_query_arg( array(
-            'utm_source'   => 'plugins-page',
-            'utm_medium'   => 'plugin-row',
-            'utm_campaign' => 'admin' 
-            ), 
-            'https://wpcharitable.com/extensions/' 
-        ) );
-
-        $links[] = '<a href="' . $extensions_link . '">' . __( 'Extensions', 'charitable' ) . '</a>';
-
-        return $links;
-    }
-
-    /**
-     * Remove the jQuery UI styles added by Ninja Forms. 
-     *
-     * @return  void
-     * @access  public
-     * @since   1.2.0
-     */
-    public function remove_jquery_ui_styles_nf( $context ) {
-        wp_dequeue_style( 'jquery-smoothness' );
-        return $context;
-    }
-
-    /**
-     * Export donations. 
-     *
-     * @return  void
-     * @access  public
-     * @since   1.3.0
-     */
-    public function export_donations() {
-        if ( ! wp_verify_nonce( $_GET[ '_charitable_export_nonce' ], 'charitable_export_donations' ) ) {
-            return false;
-        }        
-
-        require_once( charitable()->get_path( 'admin' ) . 'reports/class-charitable-export-donations.php' );
-       
-        $report_type = $_GET[ 'report_type' ];
-
-        $export_args = apply_filters( 'charitable_donations_export_args', array(
-            'start_date'    => $_GET[ 'start_date' ], 
-            'end_date'      => $_GET[ 'end_date' ],
-            'status'        => $_GET[ 'post_status' ], 
-            'campaign_id'   => $_GET[ 'campaign_id' ], 
-            'report_type'   => $report_type
-        ) );
-
-        $export_class = apply_filters( 'charitable_donations_export_class', 'Charitable_Export_Donations', $report_type, $export_args );
-
-        new $export_class( $export_args );
-
-        exit();   
-    }
-
-    /**
-     * Returns an array of screen IDs where the Charitable scripts should be loaded. 
-     *
-     * @uses charitable_admin_screens
-     * 
-     * @return  array
-     * @access  private
-     * @since   1.0.0
-     */
-    private function get_charitable_screens() {
-        return apply_filters( 'charitable_admin_screens', array(
-            'campaign', 
-            'donation', 
-            'charitable_page_charitable-settings',
-            'edit-donation',
-            'dashboard',
-        ) );
-    }   
-}
-
->>>>>>> 41ce4aaf
 endif;