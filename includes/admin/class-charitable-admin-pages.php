--- conflicted
+++ resolved
@@ -133,51 +133,6 @@
 			return apply_filters(
 				'charitable_submenu_pages',
 				array(
-<<<<<<< HEAD
-					'page_title' => $campaign_post_type->labels->menu_name,
-					'menu_title' => $campaign_post_type->labels->menu_name,
-					'menu_slug'  => 'edit.php?post_type=campaign',
-				),
-				array(
-					'page_title' => $campaign_post_type->labels->add_new,
-					'menu_title' => $campaign_post_type->labels->add_new,
-					'menu_slug'  => 'post-new.php?post_type=campaign',
-				),
-				array(
-					'page_title' => $donation_post_type->labels->menu_name,
-					'menu_title' => $donation_post_type->labels->menu_name,
-					'menu_slug'  => 'edit.php?post_type=donation',
-				),
-				array(
-					'page_title' => __( 'Campaign Categories', 'charitable' ),
-					'menu_title' => __( 'Categories', 'charitable' ),
-					'menu_slug'  => 'edit-tags.php?taxonomy=campaign_category&post_type=campaign',
-				),
-				array(
-					'page_title' => __( 'Donors', 'charitable' ),
-					'menu_title' => __( 'Donors', 'charitable' ),
-					'menu_slug'  => 'donors',
-					'function'   => array( 'Charitable_Donor_List_Table', 'donors_list' ),
-				),
-				array(
-					'page_title' => __( 'Campaign Tags', 'charitable' ),
-					'menu_title' => __( 'Tags', 'charitable' ),
-					'menu_slug'  => 'edit-tags.php?taxonomy=campaign_tag&post_type=campaign',
-				),
-				array(
-					'page_title' => __( 'Customize', 'charitable' ),
-					'menu_title' => __( 'Customize', 'charitable' ),
-					'menu_slug'  => 'customize.php?autofocus[panel]=charitable&url=' . $this->get_customizer_campaign_preview_url(),
-				),
-				array(
-					'page_title' => __( 'Charitable Settings', 'charitable' ),
-					'menu_title' => __( 'Settings', 'charitable' ),
-					'menu_slug'  => 'charitable-settings',
-					'function'   => array( $this, 'render_settings_page' ),
-					'capability' => 'manage_charitable_settings',
-				),
-			) );
-=======
 					array(
 						'page_title' => $campaign_post_type->labels->menu_name,
 						'menu_title' => $campaign_post_type->labels->menu_name,
@@ -193,6 +148,12 @@
 						'menu_title' => $donation_post_type->labels->menu_name,
 						'menu_slug'  => 'edit.php?post_type=donation',
 					),
+          array(
+					  'page_title' => __( 'Donors', 'charitable' ),
+  					'menu_title' => __( 'Donors', 'charitable' ),
+	  				'menu_slug'  => 'donors',
+		  			'function'   => array( 'Charitable_Donor_List_Table', 'donors_list' ),
+			  	),
 					array(
 						'page_title' => __( 'Campaign Categories', 'charitable' ),
 						'menu_title' => __( 'Categories', 'charitable' ),
@@ -217,7 +178,6 @@
 					),
 				)
 			);
->>>>>>> 602fb130
 		}
 
 		/**
