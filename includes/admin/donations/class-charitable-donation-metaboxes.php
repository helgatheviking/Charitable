<?php
/**
 * Sets up the donation metaboxes.
 *
 * @package   Charitable/Classes/Charitable_Donation_Metaboxes
 * @version   1.5.0
 * @author    Eric Daams
 * @copyright Copyright (c) 2017, Studio 164a
 * @license   http://opensource.org/licenses/gpl-2.0.php GNU Public License
 */

if ( ! defined( 'ABSPATH' ) ) { exit; }

if ( ! class_exists( 'Charitable_Donation_Metaboxes' ) ) :

	/**
	 * Charitable_Donation_Metaboxes class.
	 *
	 * @final
	 * @since 1.5.0
	 */
	final class Charitable_Donation_Metaboxes {

		/**
		 * The single instance of this class.
		 *
		 * @var Charitable_Donation_Metaboxes|null
		 */
		private static $instance = null;

		/**
		 * @var Charitable_Meta_Box_Helper $meta_box_helper
		 */
		private $meta_box_helper;

		/**
		 * Create object instance.		 
		 *
		 * @since 1.5.0
		 *
		 * @param Charitable_Meta_Box_Helper $helper The meta box helper class.
		 */
		public function __construct( Charitable_Meta_Box_Helper $helper ) {
			$this->meta_box_helper = $helper;
		}

		/**
		 * Returns and/or create the single instance of this class.
		 *
		 * @since  1.5.0
		 *
		 * @return Charitable_Donation_Metaboxes
		 */
		public static function get_instance() {
			if ( is_null( self::$instance ) ) {
				self::$instance = new Charitable_Donation_Metaboxes(
					new Charitable_Meta_Box_Helper( 'charitable-donation' )
				);
			}

			return self::$instance;
		}

		/**
		 * Sets up the meta boxes to display on the donation admin page.
		 *
		 * @since  1.5.0
		 *
		 * @return void
		 */
		public function add_meta_boxes() {
			foreach ( $this->get_meta_boxes() as $meta_box_id => $meta_box ) {
				add_meta_box(
					$meta_box_id,
					$meta_box['title'],
					array( $this->meta_box_helper, 'metabox_display' ),
					Charitable::DONATION_POST_TYPE,
					$meta_box['context'],
					$meta_box['priority'],
					$meta_box
				);
			}
		}

		/**
		 * Remove default meta boxes.
		 *
		 * @since  1.5.0
		 *
		 * @global array $wp_meta_boxes Registered meta boxes in WP.
		 * @return void
		 */
		public function remove_meta_boxes() {
			global $wp_meta_boxes;

			$charitable_meta_boxes = $this->get_meta_boxes();

			foreach ( $wp_meta_boxes[ Charitable::DONATION_POST_TYPE ] as $context => $priorities ) {
				foreach ( $priorities as $priority => $meta_boxes ) {
					foreach ( $meta_boxes as $meta_box_id => $meta_box ) {
						if ( ! isset( $charitable_meta_boxes[ $meta_box_id ] ) ) {
							remove_meta_box( $meta_box_id, Charitable::DONATION_POST_TYPE, $context );
						}
					}
				}
			}
		}

		/**
		 * Returns an array of all meta boxes added to the donation post type screen.
		 *
		 * @since  1.5.0
		 *
		 * @return array
		 */
		private function get_meta_boxes() {
			$screen  = get_current_screen();

			if ( 'donation' == $screen->post_type && ( 'add' == $screen->action || isset( $_GET['show-form'] ) ) ) {
				$meta_boxes = $this->get_form_meta_box();
			} else {
				$meta_boxes = $this->get_view_meta_boxes();
			}

			/**
			 * Filter the meta boxes to be displayed on a donation overview page.
			 *
			 * @since 1.0.0
			 *
			 * @param array $meta_boxes The array of meta boxes and their details.
			 */
			return apply_filters( 'charitable_donation_meta_boxes', $meta_boxes );
		}

		/**
		 * Return the form meta box.
		 *
		 * @since  1.5.0
		 *
		 * @return array
		 */
		public function get_form_meta_box() {
<<<<<<< HEAD
=======
			global $post;
			
			$form       = new Charitable_Admin_Donation_Form( charitable_get_donation( $post->ID ) );
>>>>>>> a73d7d29
			$meta_boxes = array(
				'donation-form' => array(
					'title'    => __( 'Donation Form', 'charitable' ),
					'context'  => 'normal',
					'priority' => 'high',
					'view'     => 'metaboxes/donation/donation-form',
<<<<<<< HEAD
=======
					'form'     => $form,
				),
				'donation-form-meta' => array(
					'title'    => __( 'Additional Details', 'charitable' ),
					'context'  => 'side',
					'priority' => 'high',
					'view'     => 'metaboxes/donation/donation-form-meta',
					'form'     => $form,
>>>>>>> a73d7d29
				),
			);

			/**
			 * Filter the meta boxes to be displayed on a donation add/edit page.
			 *
			 * @since 1.0.0
			 *
			 * @param array $meta_boxes The array of meta boxes and their details.
			 */
			return apply_filters( 'charitable_donation_form_meta_boxes', $meta_boxes );
		}

		/**
		 * Return the view meta boxes.
		 *
		 * @since  1.5.0
		 *
		 * @return array
		 */
		public function get_view_meta_boxes() {
			global $post;

			$meta_boxes = array(
				'donation-overview' => array(
					'title'    => __( 'Donation Overview', 'charitable' ),
					'context'  => 'normal',
					'priority' => 'high',
					'view'     => 'metaboxes/donation/donation-overview',
				),
				'donation-actions' => array(
					'title'    => __( 'Donation Actions', 'charitable' ),
					'context'  => 'side',
					'priority' => 'high',
					'view'     => 'metaboxes/donation/donation-actions',
				),
				'donation-details' => array(
					'title'    => __( 'Donation Details', 'charitable' ),
					'context'  => 'side',
					'priority' => 'high',
					'view'     => 'metaboxes/donation/donation-details',
				),
				'donation-log' => array(
					'title'    => __( 'Donation Log', 'charitable' ),
					'context'  => 'normal',
					'priority' => 'low',
					'view'     => 'metaboxes/donation/donation-log',
				),
			);

			/* Get rid of the donation actions meta box if it doesn't apply to this donation. */
			if ( empty( charitable_get_donation_actions()->get_available_actions( $post->ID ) ) ) {
				unset( $meta_boxes['donation-actions'] );
			}

			/**
			 * Filter the meta boxes to be displayed on a donation overview page.
			 *
			 * @since 1.5.0
			 *
			 * @param array $meta_boxes The array of meta boxes and their details.
			 */
			return apply_filters( 'charitable_donation_view_meta_boxes', $meta_boxes );
		}

		/**
		 * Save meta for the donation.
		 *
		 * @since  1.5.0
		 *
		 * @param  int     $donation_id
		 * @param  WP_Post $post
		 * @return void
		 */
		public function save_donation( $donation_id, WP_Post $post ) {
			if ( ! $this->meta_box_helper->user_can_save( $donation_id ) ) {
				return;
			}

			if ( array_key_exists( 'charitable_action', $_POST ) && ! did_action( 'charitable_before_save_donation' ) ) {
				$form   = new Charitable_Admin_Donation_Form( charitable_get_donation( $donation_id ) );
				
				if ( $form->validate_submission() ) {
					charitable_create_donation( $form->get_donation_values() );
				}
			}

			/* Handle any fired actions */
			if ( ! empty( $_POST['charitable_donation_action'] ) ) {
				charitable_get_donation_actions()->do_action( sanitize_text_field( $_POST['charitable_donation_action'] ), $donation_id );
			}

			/* Hook for plugins to do something else with the posted data */
			do_action( 'charitable_donation_save', $donation_id, $post );
		}

		/**
		 * Change messages when a post type is updated.
		 *
		 * @param  array $messages
		 * @return array
		 */
		public function post_messages( $messages ) {
			global $post, $post_ID;

			$messages[ Charitable::DONATION_POST_TYPE ] = array(
				0 => '', // Unused. Messages start at index 1.
				1 => sprintf( __( 'Donation updated. <a href="%s">View Donation</a>', 'charitable' ), esc_url( get_permalink( $post_ID ) ) ),
				2 => __( 'Custom field updated.', 'charitable' ),
				3 => __( 'Custom field deleted.', 'charitable' ),
				4 => __( 'Donation updated.', 'charitable' ),
				5 => isset( $_GET['revision'] ) ? sprintf( __( 'Donation restored to revision from %s', 'charitable' ), wp_post_revision_title( (int) $_GET['revision'], false ) ) : false,
				6 => sprintf( __( 'Donation published. <a href="%s">View Donation</a>', 'charitable' ), esc_url( get_permalink( $post_ID ) ) ),
				7 => __( 'Donation saved.', 'charitable' ),
				8 => sprintf(
					__( 'Donation submitted. <a target="_blank" href="%s">Preview Donation</a>', 'charitable' ),
					esc_url( add_query_arg( 'preview', 'true', get_permalink( $post_ID ) ) )
				),
				9 => sprintf(
					__( 'Donation scheduled for: <strong>%1$s</strong>. <a target="_blank" href="%2$s">Preview Donation</a>', 'charitable' ),
					date_i18n( __( 'M j, Y @ G:i', 'charitable' ), strtotime( $post->post_date ) ),
					esc_url( get_permalink( $post_ID ) )
				),
				10 => sprintf(
					__( 'Donation draft updated. <a target="_blank" href="%s">Preview Donation</a>', 'charitable' ),
					esc_url( add_query_arg( 'preview', 'true', get_permalink( $post_ID ) ) )
				),
				11 => __( 'Email resent.', 'charitable' ),
				12 => __( 'Email could not be resent.', 'charitable' ),
			);

			return $messages;
		}
	}

endif;<|MERGE_RESOLUTION|>--- conflicted
+++ resolved
@@ -140,20 +140,15 @@
 		 * @return array
 		 */
 		public function get_form_meta_box() {
-<<<<<<< HEAD
-=======
 			global $post;
 			
 			$form       = new Charitable_Admin_Donation_Form( charitable_get_donation( $post->ID ) );
->>>>>>> a73d7d29
 			$meta_boxes = array(
 				'donation-form' => array(
 					'title'    => __( 'Donation Form', 'charitable' ),
 					'context'  => 'normal',
 					'priority' => 'high',
 					'view'     => 'metaboxes/donation/donation-form',
-<<<<<<< HEAD
-=======
 					'form'     => $form,
 				),
 				'donation-form-meta' => array(
@@ -162,7 +157,6 @@
 					'priority' => 'high',
 					'view'     => 'metaboxes/donation/donation-form-meta',
 					'form'     => $form,
->>>>>>> a73d7d29
 				),
 			);
 
