--- conflicted
+++ resolved
@@ -18,11 +18,7 @@
 	<?php if ( isset( $view_args['label'] ) ) : ?>
 		<label for="<?php echo esc_attr( $view_args['id'] ) ?>"><?php echo $view_args['label']  ?></label>
 	<?php endif ?>
-<<<<<<< HEAD
-	<select id="<?php echo esc_attr( $view_args['id'] ) ?>" name="<?php echo esc_attr( $view_args['key'] ) ?>">
-=======
 	<select id="<?php echo esc_attr( $view_args['id'] ) ?>" name="<?php echo esc_attr( $view_args['key'] ) ?>" <?php echo charitable_get_arbitrary_attributes( $view_args ) ?>>
->>>>>>> a73d7d29
 	<?php
 	foreach ( $view_args['options'] as $key => $option ) :
 		if ( is_array( $option ) ) :
