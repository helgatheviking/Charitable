--- conflicted
+++ resolved
@@ -6,7 +6,7 @@
  * @package   Charitable/Admin Views/Metaboxes
  * @copyright Copyright (c) 2017, Studio 164a
  * @since     1.2.0
- * @version   1.5.0
+ * @version   1.5.9
  */
 
 if ( ! array_key_exists( 'form_view', $view_args ) || ! $view_args['form_view']->field_has_required_args( $view_args ) ) {
@@ -22,13 +22,9 @@
 		id="<?php echo esc_attr( $view_args['id'] ) ?>" 
 		name="<?php echo esc_attr( $view_args['key'] ) ?>"
 		value="<?php echo esc_attr( $view_args['value'] ) ?>"
-<<<<<<< HEAD
 		tabindex="<?php echo esc_attr( $view_args['tabindex'] ) ?>"
 		/>
-=======
-        tabindex="<?php echo esc_attr( $view_args['tabindex'] ) ?>" />
 	<?php if ( isset( $view_args['description'] ) ) : ?>
 		<span class="charitable-helper"><?php esc_html_e( $view_args['description'] )  ?></span>
 	<?php endif ?>
->>>>>>> 6f8532b4
 </div><!-- #<?php echo $view_args['wrapper_id'] ?> -->