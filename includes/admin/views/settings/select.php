<?php
/**
 * Display select field.
 *
 * @author    Eric Daams
 * @package   Charitable/Admin View/Settings
 * @copyright Copyright (c) 2019, Studio 164a
 * @license   http://opensource.org/licenses/gpl-2.0.php GNU Public License
 * @since     1.0.0
<<<<<<< HEAD
 * @version   1.7.0
=======
 * @version   1.6.25
>>>>>>> f1a7d1fc
 */

$value = charitable_get_option( $view_args['key'] );

if ( false === $value ) {
	$value = isset( $view_args['default'] ) ? $view_args['default'] : '';
}
?>
<select id="<?php printf( 'charitable_settings_%s', implode( '_', $view_args['key'] ) ); ?>"
	name="<?php printf( 'charitable_settings[%s]', $view_args['name'] ); ?>"
	class="<?php echo esc_attr( $view_args['classes'] ); ?>"
	<?php echo charitable_get_arbitrary_attributes( $view_args ); ?>
	>
	<?php
	foreach ( $view_args['options'] as $key => $option ) :
		if ( is_array( $option ) ) :
			$label = isset( $option['label'] ) ? $option['label'] : '';
			?>
			<optgroup label="<?php echo $label; ?>">
			<?php foreach ( $option['options'] as $k => $opt ) : ?>
				<option value="<?php echo $k; ?>" <?php selected( $k, $value ); ?>><?php echo $opt; ?></option>
			<?php endforeach ?>
			</optgroup>
		<?php else : ?>
			<option value="<?php echo esc_attr( $key ); ?>" <?php selected( $key, $value ); ?>><?php echo $option; ?></option>
			<?php
		endif;
	endforeach
	?>
</select>
<?php if ( isset( $view_args['help'] ) ) : ?>
	<div class="charitable-help"><?php echo $view_args['help']; ?></div>
	<?php
endif;<|MERGE_RESOLUTION|>--- conflicted
+++ resolved
@@ -7,11 +7,7 @@
  * @copyright Copyright (c) 2019, Studio 164a
  * @license   http://opensource.org/licenses/gpl-2.0.php GNU Public License
  * @since     1.0.0
-<<<<<<< HEAD
- * @version   1.7.0
-=======
  * @version   1.6.25
->>>>>>> f1a7d1fc
  */
 
 $value = charitable_get_option( $view_args['key'] );
