--- conflicted
+++ resolved
@@ -179,20 +179,10 @@
 
 		if ( false !== $upgrade_progress ) {
 
-<<<<<<< HEAD
-			echo '<pre>'; var_dump( $upgrade_progress ); echo '</pre>';
-
-			if ( isset( $upgrade_progress[ 'page' ] ) && 'charitable-upgrade' == $upgrade_progress[ 'page' ] ) {
-				$upgrade_progress[ 'page' ] = 'charitable-upgrades';
-			}
-
-			echo '<pre>'; var_dump( $upgrade_progress ); echo '</pre>';
-=======
 			/* Fixes a bug that incorrectly set the page as charitable-upgrade */		
 			if ( isset( $upgrade_progress[ 'page' ] ) && 'charitable-upgrade' == $upgrade_progress[ 'page' ] ) {
 				$upgrade_progress[ 'page' ] = 'charitable-upgrades';
 			}
->>>>>>> 10ca2cac
 ?>		
 			<div class="error">
 				<p><?php printf( __( 'Charitable needs to complete an upgrade that was started earlier. Click <a href="%s">here</a> to continue the upgrade.', 'charitable' ), esc_url( add_query_arg( $upgrade_progress, admin_url( 'index.php' ) ) ) ) ?>
