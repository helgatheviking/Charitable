--- conflicted
+++ resolved
@@ -75,11 +75,6 @@
 endif;
 
 /**********************************************/
-<<<<<<< HEAD
-/* SINGLE CAMPAIGN CONTENT
-/**********************************************/
-
-=======
 /* BODY CLASSES
 /**********************************************/
 
@@ -181,7 +176,6 @@
 
 endif;
 
->>>>>>> dd3f78e2
 if ( ! function_exists( 'charitable_template_campaign_description' ) ) :
 
 	/**
@@ -602,8 +596,6 @@
 /* DONATION RECEIPT
 /**********************************************/
 
-<<<<<<< HEAD
-=======
 if ( ! function_exists( 'charitable_template_donation_receipt_content' ) ) :
 
 	/**
@@ -630,7 +622,6 @@
 
 endif;
 
->>>>>>> dd3f78e2
 if ( ! function_exists( 'charitable_template_donation_receipt_output' ) ) :
 
 	/**
@@ -722,8 +713,6 @@
 /* DONATION FORM
 /**********************************************/
 
-<<<<<<< HEAD
-=======
 if ( ! function_exists( 'charitable_template_donation_form_content' ) ) :
 
 	/**
@@ -753,7 +742,6 @@
 
 endif;
 
->>>>>>> dd3f78e2
 if ( ! function_exists( 'charitable_template_donation_form_login' ) ) :
 
 	/**
