--- conflicted
+++ resolved
@@ -117,11 +117,7 @@
             'donor_id'              => '',
             'campaign_id'           => '',
             'campaign_name'         => '',
-<<<<<<< HEAD
             'amount'                => '',          
-=======
-            'amount'                => '',
->>>>>>> 6df9c194
         );
     }
 
@@ -207,11 +203,7 @@
         global $wpdb;
 
         if ( empty( $statuses ) ) {
-<<<<<<< HEAD
             $statuses = charitable_get_approval_statuses();
-=======
-            $statuses = Charitable_Donation::get_approval_statuses();
->>>>>>> 6df9c194
         }
 
         list( $status_clause, $parameters ) = $this->get_donation_status_clause( $statuses );
@@ -303,11 +295,7 @@
     }   
 
     /**
-<<<<<<< HEAD
-     * Return an array of 
-=======
      * Return an array of campaigns donated to in a single donation.
->>>>>>> 6df9c194
      *
      * @global  WPDB $wpdb
      * @return  object
@@ -327,51 +315,38 @@
     /**
      * Get an object of all donations on a campaign.
      *
-<<<<<<< HEAD
      * @global  wpdb $wpdb
      * @param   int|int[] $campaign_id
      * @return  object
      * @since   1.0.0
      */
     public function get_donations_on_campaign( $campaign_id ) {
-=======
+        global $wpdb;
+
+        list( $in, $parameters ) = $this->get_campaigns_clause( $campaign_id );
+
+        $sql = "SELECT * 
+                FROM $this->table_name 
+                WHERE campaign_id IN ( $in );";
+
+        $records = $wpdb->get_results( $wpdb->prepare( $sql, $parameters ), OBJECT_K );
+
+        if ( $this->is_comma_decimal() ) {
+            $records = array_map( array( $this, 'sanitize_amounts' ), $records );
+        }        
+
+        return $records;
+    }
+
+    /**
+     * Get an array of all donation ids for a campaign.
+     *
      * @global  wpdb    $wpdb
      * @param   int     $campaign_id
      * @return  object
      * @since   1.0.0
      */
-    public function get_donations_on_campaign( $campaign_id ){
->>>>>>> 6df9c194
-        global $wpdb;
-
-        list( $in, $parameters ) = $this->get_campaigns_clause( $campaign_id );
-
-        $sql = "SELECT * 
-                FROM $this->table_name 
-                WHERE campaign_id IN ( $in );";
-
-        $records = $wpdb->get_results( $wpdb->prepare( $sql, $parameters ), OBJECT_K );
-
-        if ( $this->is_comma_decimal() ) {
-            $records = array_map( array( $this, 'sanitize_amounts' ), $records );
-        }        
-
-        return $records;
-    }
-
-    /**
-     * Get an array of all donation ids for a campaign.
-     *
-     * @global  wpdb    $wpdb
-     * @param   int     $campaign_id
-     * @return  object
-     * @since   1.0.0
-     */
-<<<<<<< HEAD
-    public function get_donation_ids_for_campaign( $campaign_id ){
-=======
     public function get_donation_ids_for_campaign( $campaign_id ) {
->>>>>>> 6df9c194
         global $wpdb;
 
         list( $in, $parameters ) = $this->get_campaigns_clause( $campaign_id );
@@ -387,34 +362,19 @@
      * Get total amount donated to a campaign.
      *
      * @global  wpdb    $wpdb
-<<<<<<< HEAD
-     * @param   int     $campaign_id
-=======
      * @param   int|int[] $campaigns A campaign ID. Optionally, you can pass an array of campaign IDs to get the total of all put together.
->>>>>>> 6df9c194
      * @param   boolean $include_all
      * @return  int                     
      * @since   1.0.0
      */
-<<<<<<< HEAD
-    public function get_campaign_donated_amount( $campaign_id, $include_all = false ) {
+    public function get_campaign_donated_amount( $campaigns, $include_all = false ) {
         global $wpdb;
 
         $statuses = $include_all ? array() : charitable_get_approval_statuses();
 
         list( $status_clause, $status_parameters ) = $this->get_donation_status_clause( $statuses );
 
-        list( $campaigns_in, $campaigns_parameters ) = $this->get_campaigns_clause( $campaign_id );
-=======
-    public function get_campaign_donated_amount( $campaigns, $include_all = false ) {
-        global $wpdb;
-
-        $statuses = $include_all ? array() : Charitable_Donation::get_approval_statuses();
-
-        list( $status_clause, $status_parameters ) = $this->get_donation_status_clause( $statuses );
-
         list( $campaigns_in, $campaigns_parameters ) = $this->get_campaigns_clause( $campaigns );
->>>>>>> 6df9c194
 
         $parameters = array_merge( $campaigns_parameters, $status_parameters );
 
@@ -432,17 +392,10 @@
         }
 
         return $total;
-<<<<<<< HEAD
     }
 
     /**
      * The donor IDs of all who have donated to the given campaign.
-=======
-    }   
-
-    /**
-     * The users who have donated to the given campaign.
->>>>>>> 6df9c194
      *
      * @global  wpdb    $wpdb
      * @param   int     $campaign_id
@@ -473,11 +426,7 @@
     public function count_campaign_donors( $campaign_id, $include_all = false ) {
         global $wpdb;
 
-<<<<<<< HEAD
         $statuses = $include_all ? array() : charitable_get_approval_statuses();
-=======
-        $statuses = $include_all ? array() : Charitable_Donation::get_approval_statuses();
->>>>>>> 6df9c194
 
         list( $status_clause, $status_parameters ) = $this->get_donation_status_clause( $statuses );
 
@@ -595,11 +544,7 @@
     /**
      * Return a set of donations, filtered by the provided arguments. 
      *
-<<<<<<< HEAD
      * @param   array $args
-=======
-     * @param   array   $args
->>>>>>> 6df9c194
      * @return  array
      * @access  public
      * @since   1.0.0
@@ -691,11 +636,7 @@
      * @param   string $default
      * @return  string
      * @access  public
-<<<<<<< HEAD
-     * @since   1.4.0
-=======
      * @since   1.3.4
->>>>>>> 6df9c194
      */
     public function get_orderby_clause( $args, $default = "" ) {
         if ( ! isset( $args[ 'orderby' ] ) && ! isset( $args[ 'order' ] ) ) {
@@ -732,11 +673,7 @@
             return array( "", array() );
         }
 
-<<<<<<< HEAD
         $statuses = array_filter( $statuses, 'charitable_is_valid_donation_status' );
-=======
-        $statuses = array_filter( $statuses, array( 'Charitable_Donation', 'is_valid_donation_status' ) );
->>>>>>> 6df9c194
 
         $in = $this->get_in_clause( $statuses, '%s' );
 
@@ -772,11 +709,7 @@
      * @param   string $placeholder
      * @return  string
      * @access  private
-<<<<<<< HEAD
-     * @since   1.4.0
-=======
      * @since   1.3.4
->>>>>>> 6df9c194
      */
     private function get_in_clause( $list, $placeholder = '%s' ) {
         $placeholders = array_fill( 0, count( $list ), $placeholder );
