--- conflicted
+++ resolved
@@ -122,34 +122,11 @@
 		wp_send_json_error( __( 'Missing templates in request.', 'charitable' ) );
 	}
 
-<<<<<<< HEAD
 	foreach ( $_POST['templates'] as $i => $template_args ) {
 		if ( empty( $template_args ) || ! array_key_exists( 'template', $template_args ) ) {
 			continue;
 		}
 
-=======
-	$templates = explode( ',', $_POST['templates'] );
-	$output    = array();
-	
-	foreach ( $templates as $i => $template ) {
-		if ( empty( $template ) ) {
-			continue;
-		}
-
-		list( $template_key, $_args ) = explode( ':', $template );
-
-		if ( empty( $_args ) ) {
-			$args = array();
-		} else {
-			$args = array();
-			foreach ( explode( '|', $_args ) as $arg ) {
-				list( $key, $value ) = explode( '=', $arg );
-				$args[ $key ] = $value;
-			}
-		}
-
->>>>>>> 48ea7953
 		/**
 		 * Get the output for the session content item.
 		 *
@@ -158,11 +135,7 @@
 		 * @param false|string $content The content to return, or a false in case of failure.
 		 * @param array        $args    Mixed set of arguments.
 		 */
-<<<<<<< HEAD
 		$output[ $i ] = apply_filters( 'charitable_session_content_' . $template_args['template'], false, $template_args );
-=======
-		$output[ $i ] = apply_filters( 'charitable_session_content_' . $template_key, false, $args );
->>>>>>> 48ea7953
 	}
 
 	wp_send_json_success( $output );
@@ -186,11 +159,7 @@
 }
 
 /**
-<<<<<<< HEAD
  * Return the donation form's amount field.
-=======
- * Return the donation amount form.
->>>>>>> 48ea7953
  *
  * @since  1.5.0
  *
@@ -198,16 +167,11 @@
  * @param  array        $args    Mixed array of args.
  * @return string|false
  */
-<<<<<<< HEAD
 function charitable_ajax_get_session_donation_form_amount_field( $content, $args ) {
-=======
-function charitable_ajax_get_session_donation_amount_form( $content, $args ) {
->>>>>>> 48ea7953
 	if ( ! array_key_exists( 'campaign_id', $args ) ) {
 		return $content;
 	}
 
-<<<<<<< HEAD
 	if ( ! array_key_exists( 'form_id', $args ) ) {
 		return $content;
 	}
@@ -220,12 +184,6 @@
 			'form_id'  => $args['form_id'],
 		)
 	);
-=======
-	ob_start();
-
-	$form = new Charitable_Donation_Amount_Form( charitable_get_campaign( $args['campaign_id'] ) );
-	$form->render();
->>>>>>> 48ea7953
 
 	return ob_get_clean();
 }
@@ -239,11 +197,7 @@
  * @param  array        $args    Mixed array of args.
  * @return string|false
  */
-<<<<<<< HEAD
 function charitable_ajax_get_session_donation_form_current_amount_text( $content, $args ) {
-=======
-function charitable_ajax_get_session_donation_form_amount_field( $content, $args ) {
->>>>>>> 48ea7953
 	if ( ! array_key_exists( 'campaign_id', $args ) ) {
 		return $content;
 	}
@@ -252,7 +206,6 @@
 		return $content;
 	}
 
-<<<<<<< HEAD
 	return charitable_template_donation_form_current_amount_text( charitable_get_campaign( $args['campaign_id'] )->get_donation_amount_in_session(), $args['form_id'], $args['campaign_id'] );
 }
 
@@ -276,31 +229,16 @@
 	charitable_template( 'form-fields/errors.php', array(
 		'errors' => $errors,
 	) );
-=======
-	ob_start();
-
-	charitable_template( 'donation-form/donation-amount-list.php',
-		array(
-			'campaign' => charitable_get_campaign( $args['campaign_id'] ),
-			'form_id'  => $args['form_id'],
-		)
-	);
->>>>>>> 48ea7953
 
 	return ob_get_clean();
 }
 
 /**
-<<<<<<< HEAD
- * Return the error messages.
-=======
- * Return the donation form's amount field.
->>>>>>> 48ea7953
- *
- * @since  1.5.0
- *
- * @param  string|false $content Content to return, or false in case of failure.
-<<<<<<< HEAD
+ * Return the notices
+ *
+ * @since  1.5.0
+ *
+ * @param  string|false $content Content to return, or false in case of failure.
  * @return string|false
  */
 function charitable_ajax_get_session_notices( $content ) {
@@ -317,20 +255,4 @@
 	) );
 
 	return ob_get_clean();
-}
-=======
- * @param  array        $args    Mixed array of args.
- * @return string|false
- */
-function charitable_ajax_get_session_donation_form_current_amount_text( $content, $args ) {
-	if ( ! array_key_exists( 'campaign_id', $args ) ) {
-		return $content;
-	}
-
-	if ( ! array_key_exists( 'form_id', $args ) ) {
-		return $content;
-	}
-
-	return charitable_template_donation_form_current_amount_text( charitable_get_campaign( $args['campaign_id'] )->get_donation_amount_in_session(), $args['form_id'], $args['campaign_id'] );
-}
->>>>>>> 48ea7953
+}