<?php
/**
 * Donation Form shortcode class.
<<<<<<< HEAD
 *
 * @version     1.5.7
 * @package     Charitable/Shortcodes/Donation Form
 * @category    Class
 * @author      Eric Daams
=======
 * 
 * @package  Charitable/Shortcodes/Donation Form
 * @category Class
 * @author   Eric Daams
 * @since    1.5.0
 * @version  1.5.0
>>>>>>> 698a921f
 */

// Exit if accessed directly.
if ( ! defined( 'ABSPATH' ) ) { exit; }

if ( ! class_exists( 'Charitable_Donation_Form_Shortcode' ) ) :

	/**
	 * Charitable_Donation_Form_Shortcode class.
	 *
	 * @since 1.5.0
	 */
	class Charitable_Donation_Form_Shortcode {

		/**
		 * The callback method for the donation form shortcode.
		 *
		 * This receives the user-defined attributes and passes the logic off to the class.
		 *
		 * @since  1.5.0
		 *
		 * @param  array $atts User-defined shortcode attributes.
		 * @return string
		 */
		public static function display( $atts ) {
			$defaults = array (
		 		'campaign_id' => 0
			);
	
			// Parse incoming $atts into an array and merge it with $defaults
			$args = shortcode_atts( $defaults, $atts, 'charitable_donation_form' );


		    if ( Charitable::CAMPAIGN_POST_TYPE !== get_post_type( $args['campaign_id'] ) ) {
		        return '';
		    }

		    ob_start();

		    if ( ! wp_script_is( 'charitable-script', 'enqueued' ) ) {
		        Charitable_Public::get_instance()->enqueue_donation_form_scripts();
		    }
		    
		    $form = charitable_get_campaign( $args['campaign_id'] )->get_donation_form();

		    do_action( 'charitable_donation_form_before', $form );

		    $args['form'] = $form;
		    $args['campaign'] = $form->get_campaign();
		    
<<<<<<< HEAD
		    charitable_template( 'donation-form/form-donation.php', $args );
=======
		    charitable_template( 'donation-form/form-donation.php', array(
				'campaign' => $form->get_campaign(),
				'form'     => $form,
			) );
>>>>>>> 698a921f
		    
		    do_action( 'charitable_donation_form_after', $form );
		    
		    return ob_get_clean();

		}
	}

endif;<|MERGE_RESOLUTION|>--- conflicted
+++ resolved
@@ -1,20 +1,11 @@
 <?php
 /**
  * Donation Form shortcode class.
-<<<<<<< HEAD
- *
- * @version     1.5.7
- * @package     Charitable/Shortcodes/Donation Form
- * @category    Class
- * @author      Eric Daams
-=======
- * 
  * @package  Charitable/Shortcodes/Donation Form
  * @category Class
  * @author   Eric Daams
  * @since    1.5.0
- * @version  1.5.0
->>>>>>> 698a921f
+ * @version  1.5.7
  */
 
 // Exit if accessed directly.
@@ -65,14 +56,7 @@
 		    $args['form'] = $form;
 		    $args['campaign'] = $form->get_campaign();
 		    
-<<<<<<< HEAD
 		    charitable_template( 'donation-form/form-donation.php', $args );
-=======
-		    charitable_template( 'donation-form/form-donation.php', array(
-				'campaign' => $form->get_campaign(),
-				'form'     => $form,
-			) );
->>>>>>> 698a921f
 		    
 		    do_action( 'charitable_donation_form_after', $form );
 		    
