--- conflicted
+++ resolved
@@ -14,7 +14,6 @@
 
 if ( ! class_exists( 'Charitable_i18n' ) ) :
 
-<<<<<<< HEAD
 	/**
 	 * Charitable_i18n
 	 *
@@ -152,145 +151,4 @@
 		}
 	}
 
-endif; // End class_exists check.
-=======
-/**
- * Charitable_i18n
- *
- * @since       1.1.2
- */
-class Charitable_i18n {
-    
-    /**
-     * The single instance of this class.  
-     *
-     * @var     Charitable_i18n|null
-     * @access  private
-     * @static
-     */
-    private static $instance = null;    
-
-    /**
-     * The plugin textdomain.
-     *
-     * @var     string
-     */
-    protected $textdomain = 'charitable';
-
-    /**
-     * The path to the languages directory.
-
-     *
-     * @var     string
-     * @access  protected
-     */
-    protected $languages_directory;
-
-    /**
-     * The site locale.
-     *
-     * @var     string
-     * @access  protected
-     */
-    protected $locale;
-
-    /**
-     * The MO filename.
-     *
-     * @var     string
-     * @access  protected
-     */
-    protected $mofile;
-
-    /**
-     * Set up the class.
-
-     *
-     * @access  private
-     * @since   1.1.2
-     */
-    private function __construct() {
-        $this->languages_directory = apply_filters( 'charitable_languages_directory', 'charitable/i18n/languages' );
-        $this->locale = apply_filters( 'plugin_locale', get_locale(), $this->textdomain );
-        $this->mofile = sprintf( '%1$s-%2$s.mo', $this->textdomain, $this->locale );
-
-        $this->load_textdomain();
-    }
-
-    /**
-     * Returns and/or create the single instance of this class.  
-     *
-     * @return  Charitable_i18n
-     * @access  public
-     * @since   1.2.0
-     */
-    public static function get_instance() {
-        if ( is_null( self::$instance ) ) {
-            self::$instance = new Charitable_i18n();
-        }
-
-        return self::$instance;
-    }    
-
-    /**
-     * Create class object.
-     *
-     * @return  void
-     * @access  public
-     * @since   1.1.2
-     */
-    public function load_textdomain() {
-        foreach ( array( 'global', 'local' ) as $source ) {
-            
-            $mofile_path = $this->get_mofile_path( $source );
-
-            if ( ! file_exists( $mofile_path ) ) {
-                continue;
-            }
-         
-            load_textdomain( $this->textdomain, $mofile_path );
-        }        
-
-        load_plugin_textdomain( $this->textdomain, false, $this->languages_directory );
-    }
-
-    /**
-     * Get the path to the MO file.
-     *
-     * @param   string $source Either 'local' or 'global'.
-
-     * @return  string
-     * @access  private
-     * @since   1.1.2
-     */
-    private function get_mofile_path( $source = 'local' ) {
-        if ( 'global' == $source ) {
-            return WP_LANG_DIR . '/' . $this->textdomain . '/' . $this->mofile;
-        }
-
-        return trailingslashit( $this->languages_directory ) . $this->mofile;
-    }
-
-    /**
-     * Instantiate the class, but only during the start phase.
-     *
-     * This method is officially deprecated as of 1.2.0 since we are removing
-     * the need for Charitable_Start_Object. It has been left intact for extensions
-     * that have not been updated yet.
-     *
-     * Expect full removal in Charitable 1.3 or after.
-     *
-     * @deprecated     
-     */
-    public static function charitable_start( Charitable $charitable ) {
-        if ( ! $charitable->is_start() ) {
-            return;
-        }
-
-        $class = get_called_class();
-        $charitable->register_object( new $class );
-    }    
-}
-
-endif;
->>>>>>> dd3f78e2
+endif;