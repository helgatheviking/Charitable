--- conflicted
+++ resolved
@@ -214,14 +214,10 @@
 	 * @access  public
 	 * @since   1.0.0
 	 */
-<<<<<<< HEAD
 	public function register_gateway_settings( $settings, Charitable_Gateway $gateway ) {		
-=======
-	public function register_gateway_settings( $settings, Charitable_Gateway $gateway ) {
->>>>>>> 3fb4c37b
 		add_filter( 'charitable_settings_fields_gateways_gateway_' . $gateway->get_gateway_id(), array( $gateway, 'default_gateway_settings' ), 5 );
         add_filter( 'charitable_settings_fields_gateways_gateway_' . $gateway->get_gateway_id(), array( $gateway, 'gateway_settings' ), 15 );
-        return apply_filters( 'charitable_settings_fields_gateways_gateway_' . $gateway::get_gateway_id(), $settings );
+        return apply_filters( 'charitable_settings_fields_gateways_gateway_' . $gateway->get_gateway_id(), $settings );
 	}
 
 	/**
