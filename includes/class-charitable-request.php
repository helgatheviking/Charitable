--- conflicted
+++ resolved
@@ -209,24 +209,16 @@
 		/**
 		 * If set, add supported donation parameters to the session.
 		 *
-<<<<<<< HEAD
-		 * @since  1.7.0
-=======
 		 * @since  1.6.25
->>>>>>> f1a7d1fc
 		 *
 		 * @param  int $campaign_id The campaign receiving the donation.
 		 * @return void
 		 */
 		public function add_donation_params_to_session( $campaign_id ) {
 			if ( array_key_exists( 'amount', $_REQUEST ) ) {
-<<<<<<< HEAD
-				charitable_get_session()->add_donation( $campaign_id, $_REQUEST['amount'] );
-=======
 				$period = array_key_exists( 'period', $_REQUEST ) ? $_REQUEST['period'] : 'once';
 
 				charitable_get_session()->add_donation( $campaign_id, $_REQUEST['amount'], $period );
->>>>>>> f1a7d1fc
 			}
 		}
 	}
