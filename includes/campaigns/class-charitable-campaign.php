--- conflicted
+++ resolved
@@ -1,876 +1,3 @@
-<<<<<<< HEAD
-<?php
-/**
- * Campaign model
- *
- * @version     1.0.0
- * @package     Charitable/Classes/Charitable_Campaign
- * @author      Eric Daams
- * @copyright   Copyright (c) 2015, Studio 164a
- * @license     http://opensource.org/licenses/gpl-2.0.php GNU Public License  
- */
-
-if ( ! defined( 'ABSPATH' ) ) exit; // Exit if accessed directly
-
-if ( ! class_exists( 'Charitable_Campaign' ) ) : 
-
-/**
- * Campaign Model
- *
- * @since       1.0.0
- */
-class Charitable_Campaign {
-    
-    /**
-     * @var WP_Post The WP_Post object associated with this campaign.
-     */
-    private $post;
-
-    /**
-     * @var int The timestamp for the expiry for this campaign.
-     */
-    private $end_time;
-
-    /**  
-     * @var decimal The fundraising goal for the campaign.
-     */
-    private $goal;
-
-    /**
-     * @var WP_Query The donations made to this campaign. 
-     */
-    private $donations;
-
-    /**
-     * @var int The amount donated to the campaign. 
-     */
-    private $donated_amount;
-
-    /**
-     * @var Charitable_Donation_Form The form object for this campaign.
-     */
-    private $donation_form;
-
-    /**
-     * Class constructor. 
-     * 
-     * @param   mixed   $post       The post ID or WP_Post object for this this campaign.
-     * @access  public
-     * @since   1.0.0
-     */
-    public function __construct( $post ) {
-        if ( ! is_a( $post, 'WP_Post' ) ) {         
-            $post = get_post( $post );
-        }
-
-        $this->post = $post;
-    }
-
-    /**
-     * Magic getter.  
-     *
-     * @return  mixed
-     * @access  public
-     * @since   1.0.0
-     */
-    public function __get( $key ) {     
-        if ( property_exists( $this->post, $key ) ) {
-            return $this->post->$key;
-        }
-
-        return $this->get( $key );
-    }
-
-    /**
-     * Returns the campaign's post_meta values. _campaign_ is automatically prepended to the meta key.
-     *
-     * @see     get_post_meta
-     * @param   string  $meta_name      The meta name to search for.
-     * @param   bool    $single         Whether to return a single value or an array. 
-     * @return  mixed                   This will return an array if single is false. If it's true, 
-     *                                  the value of the meta_value field will be returned.
-     * @access  public
-     * @since   1.0.0
-     */
-    public function get( $meta_name, $single = true ) {
-        $meta_name = '_campaign_' . $meta_name; 
-        return apply_filters( 'charitable_campaign_get_meta_value', get_post_meta( $this->post->ID, $meta_name, $single ), $meta_name, $single, $this );
-    }   
-
-    /**
-     * Returns whether the campaign is endless (i.e. no end date has been set). 
-     *
-     * @return  boolean
-     * @access  public
-     * @since   1.0.0
-     */
-    public function is_endless() {
-        return 0 == $this->end_date;
-    }
-
-    /**
-     * Return the suggested amounts, or an empty array if there are none. 
-     *
-     * @return  array
-     * @access  public
-     * @since   1.0.0
-     */
-    public function get_suggested_donations() {
-        $value = get_post_meta( $this->post->ID, '_campaign_suggested_donations', true );
-
-        if ( ! is_array( $value ) ) {
-            $value = array();
-        }
-
-        return apply_filters( 'charitable_campaign_suggested_donations', $value, $this );
-    }
-
-    /**
-     * Returns the end date in your preferred format.
-     *
-     * If a format is not provided, the user-defined date_format in Wordpress settings is used.
-     * 
-     * @param   string  $date_format    A date format accepted by PHP's date() function.
-     * @return  string|false        String if an end date is set. False if campaign has no end date. 
-     * @access  public
-     * @since   1.0.0
-     */
-    public function get_end_date($date_format = '') {
-        if ( $this->is_endless() ) {
-            return false;
-        }
-
-        if ( ! strlen( $date_format ) ) {
-            $date_format = get_option('date_format', 'd/m/Y');
-        }
-
-        /* Filter the end date format using the charitable_campaign_end_date_format hook. */
-        $date_format = apply_filters( 'charitable_campaign_end_date_format', $date_format, $this );
-
-        /* This is how the end date is stored in the database, so just return that directly. */
-        if ( 'Y-m-d H:i:s' == $date_format ) {
-            return $this->end_date;
-        }
-        
-        return date( $date_format, $this->get_end_time() );
-    }
-
-    /**
-     * Returns the timetamp of the end date.
-     *
-     * @return  int|false           Int if campaign has an end date. False if campaign has no end date.
-     * @access  public
-     * @since   1.0.0
-     */
-    public function get_end_time() {
-        if ( ! isset( $this->end_time ) ) {
-
-            if ( $this->is_endless() ) {
-                return false;
-            }
-
-            /* The date is stored in the format of Y-m-d H:i:s. */
-            $date_time  = explode( ' ', $this->end_date );
-            $date       = explode( '-', $date_time[0] );
-            $time       = explode( ':', $date_time[1] );
-            $this->end_time = mktime( $time[0], $time[1], $time[2], $date[1], $date[2], $date[0] );
-        }
-        return $this->end_time;
-    }
-
-    /**
-     * Returns the amount of time left in the campaign in seconds.
-     *
-     * @return  int $time_left      Int if campaign has an end date. False if campaign has no end date.
-     * @access  public
-     * @since   1.0.0
-     */
-    public function get_seconds_left() {
-        if ( $this->is_endless() ) {
-            return false;
-        }
-
-        $time_left = $this->get_end_time() - current_time( 'timestamp' );
-        return $time_left < 0 ? 0 : $time_left; 
-    }
-
-    /**
-     * Returns the amount of time left in the campaign as a descriptive string. 
-     *
-     * @uses charitable_campaign_ended          Change the text displayed when there is no time left.
-     * @uses charitabile_campaign_minutes_left  Change the text displayed when there is less than an hour left.
-     * @uses charitabile_campaign_hours_left    Change the text displayed when there is less than a day left.
-     * @uses charitabile_campaign_days_left     Change the text displayed when there is more than a day left.
-     * @uses charitable_campaign_time_left      Change the text displayed when there is time left. This will 
-     *
-     * @return  string      
-     * @access  public
-     * @since   1.0.0
-     */
-    public function get_time_left() {
-        if ( $this->is_endless() ) {
-            return '';
-        }
-
-        $hour = 3600; 
-        $day = 86400;
-
-        $seconds_left = $this->get_seconds_left();      
-
-        /* Condition 1: The campaign has finished. */ 
-        if ( $seconds_left === 0 ) {
-
-            $time_left = apply_filters( 'charitable_campaign_ended', __( 'Campaign has ended', 'charitable' ), $this );
-
-        }
-        /* Condition 2: There is less than an hour left. */
-        elseif ( $seconds_left <= $hour ) {
-
-            $minutes_remaining = ceil( $seconds_left / 60 );
-            $time_left = apply_filters( 'charitabile_campaign_minutes_left', 
-                sprintf( _n('%s Minute Left', '%s Minutes Left', $minutes_remaining, 'charitable'), '<span class="amount time-left minutes-left">' . $minutes_remaining . '</span>' ), 
-                $this
-            );
-
-        }
-        /* Condition 3: There is less than a day left. */
-        elseif ( $seconds_left <= $day ) {
-
-            $hours_remaining = floor( $seconds_left / 3600 );
-            $time_left = apply_filters( 'charitabile_campaign_hours_left', 
-                sprintf( _n('%s Hour Left', '%s Hours Left', $hours_remaining, 'charitable'), '<span class="amount time-left hours-left">' . $hours_remaining . '</span>' ), 
-                $this
-            );
-
-        }
-        /* Condition 4: There is more than a day left. */
-        else {
-
-            $days_remaining = floor( $seconds_left / 86400 );
-            $time_left = apply_filters( 'charitabile_campaign_days_left', 
-                sprintf( _n('%s Day Left', '%s Days Left', $days_remaining, 'charitable'), '<span class="amount time-left days-left">' . $days_remaining . '</span>' ),
-                $this
-            );
-
-        }
-
-        return apply_filters( 'charitable_campaign_time_left', $time_left, $this ); 
-    }   
-
-    /**
-     * Returns whether the campaign has ended. 
-     *
-     * @return  boolean
-     * @access  public
-     * @since   1.0.0
-     */
-    public function has_ended() {
-        return ! $this->is_endless() && 0 == $this->get_seconds_left();
-    }
-
-    /**
-     * Return a text notice to say that a campaign has finished.
-     *
-     * @return  string
-     * @access  public
-     * @since   1.0.0
-     */
-    public function get_finished_notice() {
-        if ( ! $this->has_ended() ) {
-            return '';
-        }
-
-        if ( ! $this->has_goal() ) {
-            $message = __( 'This campaign ended %s ago', 'charitable' );
-        }
-        elseif ( $this->has_achieved_goal() ) {
-            $message = __( 'This campaign successfully reached its funding goal and ended %s ago', 'charitable' );
-        }
-        else {
-            $message = __( 'This campaign failed to reach its funding goal %s ago', 'charitable' ); 
-        }
-
-        return apply_filters( 'charitable_campaign_finished_notice', sprintf( $message, '<span class="time-ago">' . human_time_diff( $this->get_end_time() ) . '</span>' ), $this );
-    }
-
-    /**
-     * Return the time since the campaign finished, or zero if it's still going. 
-     *
-     * @return  int
-     * @access  public
-     * @since   1.0.0
-     */
-    public function get_time_since_ended() {
-        if ( 0 !== $this->get_seconds_left() ) {
-            return 0;
-        }
-
-        return current_time( 'timestamp' ) - $this->get_end_time();
-    }
-
-    /**
-     * Returns the fundraising goal of the campaign.
-     * 
-     * @return  string|false  Amount if goal is set. False otherwise.
-     * @access  public
-     * @since   1.0.0
-     */
-    public function get_goal() {
-        if ( ! isset( $this->goal ) ) {
-            $this->goal = $this->has_goal() ? $this->get( 'goal' ) : false;
-        }
-
-        return $this->goal;
-    }
-
-    /**
-     * Returns whether a goal has been set (anything greater than $0 is a goal).
-     * 
-     * @return  boolean
-     * @access  public
-     * @since   1.0.0
-     */
-    public function has_goal() {
-        return 0 < $this->get( 'goal' );
-    }   
-
-    /**
-     * Returns the fundraising goal formatted as a monetary amount. 
-     *
-     * @return  string
-     * @access  public
-     * @since   1.0.0
-     */
-    public function get_monetary_goal() {
-        if ( ! $this->has_goal() ) {
-            return '';
-        }
-
-        return charitable()->get_currency_helper()->get_monetary_amount( $this->get( 'goal' ) );
-    }
-
-    /**
-     * Returns whether the goal has been achieved. 
-     *
-     * @return  boolean
-     * @access  public
-     * @since   1.0.0
-     */
-    public function has_achieved_goal() {
-        return $this->get_donated_amount() >= $this->get_goal();
-    }
-
-    /**
-     * Return the campaign status. 
-     *
-     * If the campaign is published, this will return whether either 'active' or 'finished'. 
-     *
-     * @return  string
-     * @access  public
-     * @since   1.0.0
-     */
-    public function get_status() {
-        $status = $this->post->post_status;
-
-        if ( 'publish' == $status ) {
-            $status = $this->has_ended() ? 'finished' : 'active';
-        }
-
-        return apply_filters( 'charitable_campaign_status', $status, $this->post->post_status, $this );
-    }
-
-    /**
-     * Return a status key for the campaign. 
-     *
-     * This will return one of the following: 
-     *
-     * inactive : A campaign that is not published. 
-     * ended : A campaign without a goal has finished
-     * successful : A campaign with a goal has finished & achieved its goal
-     * unsucessful : A campaign with a goal has finished without achieving its goal
-     * ending : A campaign is ending soon.
-     * active : A campaign that is active and not ending soon.
-     *
-     * @return  string
-     * @access  public
-     * @since   1.3.7
-     */
-    public function get_status_key() {
-        $ending_soon_threshold = apply_filters( 'charitable_campaign_ending_soon_threshold', WEEK_IN_SECONDS );
-        
-        $ended = $this->has_ended();
-
-        if ( 'publish' != $this->post->post_status ) {
-            return 'inactive';
-        }
-
-        if ( $ended && ! $this->has_goal() ) {
-            return 'ended';
-        }
-
-        if ( $ended && $this->has_achieved_goal() ) {
-            return 'successful';
-        }
-
-        if ( $ended ) {
-            return 'unsucessful';
-        }
-
-        if ( ! $this->is_endless() && $this->get_seconds_left() < $ending_soon_threshold ) {
-            return 'ending';
-        }
-
-        return 'active';
-    }
-
-    /**
-     * Return the campaign status tag. 
-     *
-     * @return  string
-     * @access  public
-     * @since   1.0.0
-     */
-    public function get_status_tag() {
-        $key = $this->get_status_key();
-
-        $show_achievement = apply_filters( 'charitable_campaign_show_achievement_status_tag', true );
-        $show_active_tag = apply_filters( 'charitable_campaign_show_active_status_tag', false );
-
-        switch ( $key ) {
-
-            case 'inactive' : 
-                $tag = '';
-                break;
-
-            case 'ended' : 
-                $tag = __( 'Ended', 'charitable' );
-                break;
-
-            case 'successful' : 
-                $tag = $show_achievement ? __( 'Successful', 'charitable' ) : __( 'Ended', 'charitable' );
-                break;
-
-            case 'unsucessful' : 
-                $tag = $show_achievement ? __( 'Unsuccessful', 'charitable' ) : __( 'Ended', 'charitable' );
-                break;
-
-            case 'ending' : 
-                $tag = __( 'Ending Soon', 'charitable' );
-                break;
-
-            case 'active' : 
-                $tag = $show_active_tag ? __( 'Active', 'charitable' ) : '';
-                break;
-
-        }
-
-        return apply_filters( 'charitable_campaign_status_tag', $tag, $key, $this );       
-    }
-
-    /**
-     * Returns the donations made to this campaign. 
-     *
-     * @return  WP_Query
-     * @access  public
-     * @since   1.0.0
-     */
-    public function get_donations() {        
-        $this->donations = get_transient( self::get_donations_cache_key( $this->ID ) );        
-
-        if ( false === $this->donations ) {
-
-            $this->donations = charitable_get_table('campaign_donations')->get_donations_on_campaign( $this->ID );
-
-            set_transient( self::get_donations_cache_key( $this->ID ), $this->donations, 0 ); 
-        }
-
-        return $this->donations;
-    }
-
-    /**
-     * Return the current amount of donations.
-     *
-     * @return  string
-     * @access  public
-     * @since   1.0.0
-     */
-    public function get_donated_amount() {
-        $this->donated_amount = get_transient( self::get_donation_amount_cache_key( $this->ID ) );
-
-        if ( false === $this->donated_amount ) {
-            $this->donated_amount = charitable_get_table('campaign_donations')->get_campaign_donated_amount( $this->ID );
-
-            set_transient( self::get_donation_amount_cache_key( $this->ID ), $this->donated_amount, 0 );
-        }
-
-        return apply_filters( 'charitable_campaign_donated_amount', $this->donated_amount, $this );
-    }
-
-    /**
-     * Return a string describing the campaign's donation summary. 
-     *
-     * @return  string
-     * @access  public
-     * @since   1.0.0
-     */
-    public function get_donation_summary() {
-        $currency_helper = charitable_get_currency_helper();
-
-        if ( $this->has_goal() ) {
-            $ret = sprintf( _x( '%s donated of %s goal', 'amount donated of goal', 'charitable' ), 
-                '<span class="amount">' . $currency_helper->get_monetary_amount( $this->get_donated_amount() ) . '</span>', 
-                '<span class="goal-amount">' . $currency_helper->get_monetary_amount( $this->get( 'goal' ) ) . '</span>'
-            );
-        }
-        else {
-            $ret = sprintf( _x( '%s donated', 'amount donated', 'charitable' ), 
-                '<span class="amount">' . $currency_helper->get_monetary_amount( $this->get_donated_amount() ) . '</span>'
-            );
-        }
-        
-        return apply_filters( 'charitable_donation_summary', $ret, $this );
-    }   
-
-    /**
-     * Return the percentage donated. Use this if you want a formatted string.
-     *
-     * @return  string|false        String if campaign has a goal. False if no goal is set.
-     * @access  public
-     * @since   1.0.0
-     */
-    public function get_percent_donated() {
-        $percent = $this->get_percent_donated_raw();
-
-        if ( false === $percent ) {
-            return $percent;
-        }       
-
-        $percent = number_format( $percent, 2 );
-
-        return apply_filters( 'charitable_percent_donated', $percent . '%', $percent, $this );
-    }
-
-    /**
-     * Returns the percentage donated as a number.
-     *
-     * @return  int
-     * @access  public
-     * @since   1.0.0
-     */
-    public function get_percent_donated_raw() {
-        if ( ! $this->has_goal() ) {
-            return false;
-        }
-
-        return ( $this->get_donated_amount() / $this->get_goal() ) * 100;
-    }
-
-    /**
-     * Return the number of people who have donated to the campaign. 
-     *
-     * @return  int
-     * @since   1.0.0
-     */
-    public function get_donor_count() {
-        return charitable_get_table('campaign_donations')->count_campaign_donors( $this->ID );
-    }
-
-    /**
-     * Returns the donation form object. 
-     * 
-     * @return  Charitable_Donation_Form_Interface
-     * @access  public
-     * @since   1.0.0
-     */
-    public function get_donation_form() {
-        if ( ! isset( $this->donation_form ) ) {
-
-            $form_class = apply_filters( 'charitable_donation_form_class', 'Charitable_Donation_Form', $this );
-            
-            $this->donation_form = new $form_class( $this );
-        }
-
-        return $this->donation_form;
-    }
-
-    /**
-     * Returns the amount to be donated to the campaign as it is currently set in the session. 
-     *
-     * @return  int
-     * @access  public
-     * @since   1.0.0
-     */
-    public function get_donation_amount_in_session() {
-        $donation = charitable_get_session()->get_donation_by_campaign( $this->ID );
-        $amount = is_array( $donation ) ? $donation[ 'amount' ] : 0;
-        return apply_filters( 'charitable_session_donation_amount', $amount, $this );
-    }
-
-    /**
-     * Renders the donate button template. 
-     *
-     * @return  void
-     * @access  public
-     * @since   1.0.0
-     */
-    public function donate_button_template() {
-        if ( $this->has_ended() ) {
-            return;
-        }
-        
-        $display_option = charitable_get_option( 'donation_form_display', 'separate_page' );
-
-        switch ( $display_option ) {
-            case 'separate_page' : 
-                $template_name = 'campaign/donate-button.php';
-                break;
-
-            case 'same_page' : 
-                $template_name = 'campaign/donate-link.php';
-                break;
-
-            case 'modal' : 
-                $template_name = 'campaign/donate-modal.php';
-                break;
-
-            default : 
-                $template_name = apply_filters( 'charitable_donate_button_template', 'campaign/donate-button.php', $this );
-        }
-
-        charitable_template( $template_name, array( 'campaign' => $this ) );
-    }
-
-    /**
-     * Renders the donate button template. 
-     *
-     * @return  void
-     * @access  public
-     * @since   1.2.3
-     */
-    public function donate_button_loop_template() {
-        if ( $this->has_ended() ) {
-            return;
-        }
-        
-        $display_option = charitable_get_option( 'donation_form_display', 'separate_page' );
-
-        switch ( $display_option ) {            
-            case 'modal' : 
-                $template_name = 'campaign-loop/donate-modal.php';
-                break;
-
-            default : 
-                $template_name = apply_filters( 'charitable_donate_button_loop_template', 'campaign-loop/donate-link.php', $this );
-        }
-
-        charitable_template( $template_name, array( 'campaign' => $this ) );
-    }
-    /**
-     * Returns the campaign creator. 
-     *
-     * By default, this just returns the user from the post_author field, but 
-     * it can be overridden by plugins. 
-     *
-     * @return  int $user_id
-     * @access  public
-     * @since   1.0.0
-     */
-    public function get_campaign_creator() {
-        return apply_filters( 'charitable_campaign_creator', $this->post->post_author, $this );
-    }
-
-    /**
-     * Sanitize meta values before they are persisted to the database. 
-     *
-     * @param   mixed       $value
-     * @param   string      $key
-     * @param   array       $submitted
-     * @return  mixed
-     * @access  public
-     * @static
-     * @since   1.0.0
-     */
-    public static function sanitize_meta( $value, $key, $submitted ) {
-        return apply_filters( 'charitable_sanitize_campaign_meta' . $key, $value, $submitted );
-    }
-
-    /**
-     * Sanitize the campaign goal. 
-     *
-     * @param   string  $value
-     * @return  string|int      
-     * @access  public
-     * @static
-     * @since   1.0.0
-     */
-    public static function sanitize_campaign_goal( $value ) {
-        if ( empty( $value ) || ! $value ) {
-            return 0;
-        }
-        
-        return charitable_get_currency_helper()->sanitize_monetary_amount( $value );        
-    }
-
-    /**
-     * Sanitize the campaign end date. 
-     *
-     * @param   string  $value
-     * @return  string|int      
-     * @access  public
-     * @static
-     * @since   1.0.0
-     */
-    public static function sanitize_campaign_end_date( $value ) {
-        if ( empty( $value ) || ! $value ) {
-            return 0;
-        }
-        
-        return date( 'Y-m-d 00:00:00', strtotime( $value ) );        
-    }
-
-    /**
-     * Sanitize the campaign suggested donations. 
-     *
-     * @param   array $value
-     * @return  array
-     * @access  public
-     * @static
-     * @since   1.0.0
-     */
-    public static function sanitize_campaign_suggested_donations( $value ) {
-        if ( ! is_array( $value ) ) {
-            return array();
-        }
-                
-        $value = array_filter( $value, array( 'Charitable_Campaign', 'filter_suggested_donation' ) );                
-
-        if ( empty( $value ) ) {
-            return $value;
-        }
-
-        foreach ( $value as $key => $suggestion ) {
-            $value[ $key ][ 'amount' ] = charitable_get_currency_helper()->sanitize_monetary_amount( $suggestion[ 'amount' ] );
-        }
-
-        return $value;
-    }
-
-    /**
-     * Filter out any suggested donations that do not have an amount set.  
-     *
-     * @param   array|string    $donation
-     * @return  boolean
-     * @access  public
-     * @static
-     * @since   1.0.0
-     */
-    public static function filter_suggested_donation( $donation ) {
-        if ( is_array( $donation ) ) {
-            return isset( $donation[ 'amount' ] ) && ! empty( $donation[ 'amount' ] );
-        }
-        
-        return ! empty( $donation[ 'amount' ] );
-    }
-
-    /**
-     * Sanitize any checkbox value.
-     *
-     * @param   mixed   $value
-     * @return  boolean
-     * @access  public
-     * @static
-     * @since   1.0.0
-     */
-    public static function sanitize_checkbox( $value ) {
-        return intval( true == $value || 'on' == $value );
-    }    
-
-    /**
-     * Sanitize the campaign description.
-     *
-     * @param   string  $value
-     * @return  string
-     * @access  public
-     * @static
-     * @since   1.0.0
-     */
-    public static function sanitize_campaign_description( $value ) {
-        return sanitize_text_field( $value );
-    }
-
-    /**
-     * Sanitize the value provided for custom donations. 
-     *
-     * @param   mixed $value
-     * @param   array $submitted
-     * @return  boolean
-     * @access  public
-     * @static 
-     * @since   1.3.6
-     */
-    public static function sanitize_custom_donations( $value, $submitted ) {
-        $checked = self::sanitize_checkbox( $value );
-
-        if ( $checked ) {
-            return $checked;
-        }
-
-        /* If suggested donations are not set, custom donations needs to be enabled. */
-        if ( ! isset( $submitted[ '_campaign_suggested_donations' ] ) ) {
-            return 1;
-        }
-
-        $suggested_donations = self::sanitize_campaign_suggested_donations( $submitted[ '_campaign_suggested_donations' ] );
-
-        if ( empty( $suggested_donations ) ) {
-            return 1;
-        }
-
-        return $checked;
-    }
-
-    /**
-     * Flush donations cache.
-     *
-     * @param   int     $campaign_id
-     * @return  void
-     * @access  public
-     * @static
-     * @since   1.0.0
-     */
-    public static function flush_donations_cache( $campaign_id ) {
-        delete_transient( self::get_donations_cache_key( $campaign_id ) );
-        delete_transient( self::get_donation_amount_cache_key( $campaign_id ) );
-    }
-
-    /**
-     * Returns the key used for caching all donations made to this campaign.
-     * 
-     * @param   int         $campaign_id
-     * @return  string
-     * @access  private
-     * @static
-     * @since   1.0.0
-     */
-    private static function get_donations_cache_key( $campaign_id ) {
-        return 'charitable_campaign_' . $campaign_id . '_donations';
-    }
-
-    /**
-     * Returns the key used for caching the donation amount for this campaign.
-     * 
-     * @param   int         $campaign_id
-     * @return  string
-     * @access  private
-     * @static
-     * @since   1.0.0
-     */
-    private static function get_donation_amount_cache_key( $campaign_id ) {
-        return 'charitable_campaign_' . $campaign_id . '_donation_amount';
-    }   
-}
-
-=======
 <?php
 /**
  * Campaign model
@@ -1735,5 +862,4 @@
 		}
 	}
 
->>>>>>> 329e1373
 endif; // End class_exists check