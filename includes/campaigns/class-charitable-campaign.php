--- conflicted
+++ resolved
@@ -350,11 +350,7 @@
 				/* Condition 2: There is less than an hour left. */
 
 				$minutes_remaining = ceil( $seconds_left / 60 );
-<<<<<<< HEAD
-				$time_left = apply_filters(
-=======
 				$time_left         = apply_filters(
->>>>>>> b218dc0a
 					'charitabile_campaign_minutes_left',
 					sprintf( _n( '%s Minute Left', '%s Minutes Left', $minutes_remaining, 'charitable' ), '<span class="amount time-left minutes-left">' . $minutes_remaining . '</span>' ),
 					$this
@@ -365,11 +361,7 @@
 				/* Condition 3: There is less than a day left. */
 
 				$hours_remaining = floor( $seconds_left / 3600 );
-<<<<<<< HEAD
-				$time_left = apply_filters(
-=======
 				$time_left       = apply_filters(
->>>>>>> b218dc0a
 					'charitabile_campaign_hours_left',
 					sprintf( _n( '%s Hour Left', '%s Hours Left', $hours_remaining, 'charitable' ), '<span class="amount time-left hours-left">' . $hours_remaining . '</span>' ),
 					$this
@@ -379,11 +371,7 @@
 
 				/* Condition 4: There is more than a day left. */
 				$days_remaining = floor( $seconds_left / 86400 );
-<<<<<<< HEAD
-				$time_left = apply_filters(
-=======
 				$time_left      = apply_filters(
->>>>>>> b218dc0a
 					'charitabile_campaign_days_left',
 					sprintf( _n( '%s Day Left', '%s Days Left', $days_remaining, 'charitable' ), '<span class="amount time-left days-left">' . $days_remaining . '</span>' ),
 					$this
