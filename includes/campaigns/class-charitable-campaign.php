<?php
/**
 * Campaign model
 *
 * @version     1.0.0
 * @package     Charitable/Classes/Charitable_Campaign
 * @author      Eric Daams
 * @copyright   Copyright (c) 2017, Studio 164a
 * @license     http://opensource.org/licenses/gpl-2.0.php GNU Public License
 */

// Exit if accessed directly.
if ( ! defined( 'ABSPATH' ) ) { exit; }

if ( ! class_exists( 'Charitable_Campaign' ) ) :

	/**
	 * Campaign Model
	 *
	 * @since       1.0.0
	 */
	class Charitable_Campaign {

		/**
		 * The WP_Post object associated with this campaign.
		 *
		 * @var WP_Post
		 */
		private $post;

		/**
		 * The timestamp for the expiry for this campaign.
		 *
		 * @var int
		 */
		private $end_time;

		/**
		 * The fundraising goal for the campaign.
		 *
		 * @var decimal
		 */
		private $goal;

		/**
		 * The donations made to this campaign.
		 *
		 * @var WP_Query
		 */
		private $donations;

		/**
		 * The amount donated to the campaign.
		 *
		 * @var int
		 */
		private $donated_amount;

		/**
		 * The form object for this campaign.
		 *
		 * @var Charitable_Donation_Form
		 */
		private $donation_form;

		/**
		 * Class constructor.
		 *
		 * @param   mixed $post The post ID or WP_Post object for this this campaign.
		 * @access  public
		 * @since   1.0.0
		 */
		public function __construct( $post ) {
			if ( ! is_a( $post, 'WP_Post' ) ) {
				$post = get_post( $post );
			}

			$this->post = $post;
		}

		/**
		 * Magic getter.
		 *
		 * @param 	string $key The key of the field to get.
		 * @return  mixed
		 * @access  public
		 * @since   1.0.0
		 */
		public function __get( $key ) {
			if ( property_exists( $this->post, $key ) ) {
				return $this->post->$key;
			}

			return $this->get( $key );
		}

		/**
		 * Returns the campaign's post_meta values. _campaign_ is automatically prepended to the meta key.
		 *
		 * @see     get_post_meta
		 *
		 * @param   string  $meta_name The meta name to search for.
		 * @param   boolean $single    Whether to return a single value or an array.
		 * @return  mixed              This will return an array if single is false. If it's true,
		 *                             the value of the meta_value field will be returned.
		 * @access  public
		 * @since   1.0.0
		 */
		public function get( $meta_name, $single = true ) {
			$meta_name = '_campaign_' . $meta_name;
			return apply_filters( 'charitable_campaign_get_meta_value', get_post_meta( $this->post->ID, $meta_name, $single ), $meta_name, $single, $this );
		}

		/**
		 * Returns whether the campaign is endless (i.e. no end date has been set).
		 *
		 * @return  boolean
		 * @access  public
		 * @since   1.0.0
		 */
		public function is_endless() {
			return 0 == $this->end_date;
		}

		/**
		 * Return the suggested amounts, or an empty array if there are none.
		 *
		 * @return  array
		 * @access  public
		 * @since   1.0.0
		 */
		public function get_suggested_donations() {
			$value = get_post_meta( $this->post->ID, '_campaign_suggested_donations', true );

			if ( ! is_array( $value ) ) {
				$value = array();
			}

			return apply_filters( 'charitable_campaign_suggested_donations', $value, $this );
		}

		/**
		 * Returns the end date in your preferred format.
		 *
		 * If a format is not provided, the user-defined date_format in WordPress settings is used.
		 *
		 * @param   string $date_format A date format accepted by PHP's date() function.
		 * @return  string|false        String if an end date is set. False if campaign has no end date.
		 * @access  public
		 * @since   1.0.0
		 */
		public function get_end_date( $date_format = '' ) {
			if ( $this->is_endless() ) {
				return false;
			}

			if ( ! strlen( $date_format ) ) {
				$date_format = get_option( 'date_format', 'd/m/Y' );
			}

			/* Filter the end date format using the charitable_campaign_end_date_format hook. */
			$date_format = apply_filters( 'charitable_campaign_end_date_format', $date_format, $this );

			/* This is how the end date is stored in the database, so just return that directly. */
			if ( 'Y-m-d H:i:s' == $date_format ) {
				return $this->end_date;
			}

			return date_i18n( $date_format, $this->get_end_time() );
		}

		/**
		 * Returns the timetamp of the end date.
		 *
		 * @return  int|false           Int if campaign has an end date. False if campaign has no end date.
		 * @access  public
		 * @since   1.0.0
		 */
		public function get_end_time() {
			if ( ! isset( $this->end_time ) ) {

				if ( $this->is_endless() ) {
					return false;
				}

				/* The date is stored in the format of Y-m-d H:i:s. */
				$date_time  = explode( ' ', $this->end_date );
				$date       = explode( '-', $date_time[0] );
				$time       = explode( ':', $date_time[1] );
				$this->end_time = mktime( $time[0], $time[1], $time[2], $date[1], $date[2], $date[0] );
			}
			return $this->end_time;
		}

		/**
		 * Returns the amount of time left in the campaign in seconds.
		 *
		 * @return  int $time_left Int if campaign has an end date. False if campaign has no end date.
		 * @access  public
		 * @since   1.0.0
		 */
		public function get_seconds_left() {
			if ( $this->is_endless() ) {
				return false;
			}

			$time_left = $this->get_end_time() - current_time( 'timestamp' );

			return $time_left < 0 ? 0 : $time_left;
		}

		/**
		 * Returns the amount of time left in the campaign as a descriptive string.
		 *
		 * @uses charitable_campaign_ended          Change the text displayed when there is no time left.
		 * @uses charitabile_campaign_minutes_left  Change the text displayed when there is less than an hour left.
		 * @uses charitabile_campaign_hours_left    Change the text displayed when there is less than a day left.
		 * @uses charitabile_campaign_days_left     Change the text displayed when there is more than a day left.
		 * @uses charitable_campaign_time_left      Change the text displayed when there is time left.
		 *
		 * @return  string
		 * @access  public
		 * @since   1.0.0
		 */
		public function get_time_left() {
			if ( $this->is_endless() ) {
				return '';
			}

			$hour = 3600;
			$day = 86400;

			$seconds_left = $this->get_seconds_left();

			if ( 0 === $seconds_left ) {

				/* Condition 1: The campaign has finished. */

				$time_left = apply_filters( 'charitable_campaign_ended', __( 'Campaign has ended', 'charitable' ), $this );

			} elseif ( $seconds_left <= $hour ) {

				/* Condition 2: There is less than an hour left. */

				$minutes_remaining = ceil( $seconds_left / 60 );
				$time_left = apply_filters( 'charitabile_campaign_minutes_left',
					sprintf( _n( '%s Minute Left', '%s Minutes Left', $minutes_remaining, 'charitable' ), '<span class="amount time-left minutes-left">' . $minutes_remaining . '</span>' ),
					$this
				);

			} elseif ( $seconds_left <= $day ) {

				/* Condition 3: There is less than a day left. */

				$hours_remaining = floor( $seconds_left / 3600 );
				$time_left = apply_filters( 'charitabile_campaign_hours_left',
					sprintf( _n( '%s Hour Left', '%s Hours Left', $hours_remaining, 'charitable' ), '<span class="amount time-left hours-left">' . $hours_remaining . '</span>' ),
					$this
				);

			} else {

				/* Condition 4: There is more than a day left. */

				$days_remaining = floor( $seconds_left / 86400 );
				$time_left = apply_filters( 'charitabile_campaign_days_left',
					sprintf( _n( '%s Day Left', '%s Days Left', $days_remaining, 'charitable' ), '<span class="amount time-left days-left">' . $days_remaining . '</span>' ),
					$this
				);

			}//end if

			return apply_filters( 'charitable_campaign_time_left', $time_left, $this );
		}

		/**
		 * Returns whether the campaign has ended.
		 *
		 * @return  boolean
		 * @access  public
		 * @since   1.0.0
		 */
		public function has_ended() {
			return ! $this->is_endless() && 0 == $this->get_seconds_left();
		}

		/**
		 * Return a text notice to say that a campaign has finished.
		 *
		 * @return  string
		 * @access  public
		 * @since   1.0.0
		 */
		public function get_finished_notice() {
			if ( ! $this->has_ended() ) {
				return '';
			}

			if ( ! $this->has_goal() ) {
				$message = __( 'This campaign ended %s ago', 'charitable' );
			} elseif ( $this->has_achieved_goal() ) {
				$message = __( 'This campaign successfully reached its funding goal and ended %s ago', 'charitable' );
			} else {
				$message = __( 'This campaign failed to reach its funding goal %s ago', 'charitable' );
			}

			return apply_filters( 'charitable_campaign_finished_notice', sprintf( $message, '<span class="time-ago">' . human_time_diff( $this->get_end_time() ) . '</span>' ), $this );
		}

		/**
		 * Return the time since the campaign finished, or zero if it's still going.
		 *
		 * @return  int
		 * @access  public
		 * @since   1.0.0
		 */
		public function get_time_since_ended() {
			if ( 0 !== $this->get_seconds_left() ) {
				return 0;
			}

			return current_time( 'U' ) - $this->get_end_time();
		}

		/**
		 * Returns the fundraising goal of the campaign.
		 *
		 * @return  string|false  Amount if goal is set. False otherwise.
		 * @access  public
		 * @since   1.0.0
		 */
		public function get_goal() {
			if ( ! isset( $this->goal ) ) {
				$this->goal = $this->has_goal() ? $this->get( 'goal' ) : false;
			}

			return $this->goal;
		}

		/**
		 * Returns whether a goal has been set (anything greater than $0 is a goal).
		 *
		 * @return  boolean
		 * @access  public
		 * @since   1.0.0
		 */
		public function has_goal() {
			return 0 < $this->get( 'goal' );
		}

		/**
		 * Returns the fundraising goal formatted as a monetary amount.
		 *
		 * @return  string
		 * @access  public
		 * @since   1.0.0
		 */
		public function get_monetary_goal() {
			if ( ! $this->has_goal() ) {
				return '';
			}

			return charitable_format_money( $this->get( 'goal' ) );
		}

		/**
		 * Returns whether the goal has been achieved.
		 *
		 * @return  boolean
		 * @access  public
		 * @since   1.0.0
		 */
		public function has_achieved_goal() {
			return $this->get_donated_amount( true ) >= $this->get_goal();
		}

		/**
		 * Return the campaign status.
		 *
		 * If the campaign is published, this will return whether either 'active' or 'finished'.
		 *
		 * @return  string
		 * @access  public
		 * @since   1.0.0
		 */
		public function get_status() {
			$status = $this->post->post_status;

			if ( 'publish' == $status ) {
				$status = $this->has_ended() ? 'finished' : 'active';
			}

			return apply_filters( 'charitable_campaign_status', $status, $this->post->post_status, $this );
		}

		/**
		 * Return a status key for the campaign.
		 *
		 * This will return one of the following:
		 *
		 * inactive : A campaign that is not published.
		 * ended : A campaign without a goal has finished
		 * successful : A campaign with a goal has finished & achieved its goal
		 * unsucessful : A campaign with a goal has finished without achieving its goal
		 * ending : A campaign is ending soon.
		 * active : A campaign that is active and not ending soon.
		 *
		 * @return  string
		 * @access  public
		 * @since   1.3.7
		 */
		public function get_status_key() {
			$ending_soon_threshold = apply_filters( 'charitable_campaign_ending_soon_threshold', WEEK_IN_SECONDS );

			$ended = $this->has_ended();

			if ( 'publish' != $this->post->post_status ) {
				return 'inactive';
			}

			if ( $ended && ! $this->has_goal() ) {
				return 'ended';
			}

			if ( $ended && $this->has_achieved_goal() ) {
				return 'successful';
			}

			if ( $ended ) {
				return 'unsucessful';
			}

			if ( ! $this->is_endless() && $this->get_seconds_left() < $ending_soon_threshold ) {
				return 'ending';
			}

			return 'active';
		}

		/**
		 * Return the campaign status tag.
		 *
		 * @return  string
		 * @access  public
		 * @since   1.0.0
		 */
		public function get_status_tag() {

			$key              = $this->get_status_key();
			$show_achievement = apply_filters( 'charitable_campaign_show_achievement_status_tag', true );
			$show_active_tag  = apply_filters( 'charitable_campaign_show_active_status_tag', false );

			switch ( $key ) {

				case 'ended' :
					$tag = __( 'Ended', 'charitable' );
					break;

				case 'successful' :
					$tag = $show_achievement ? __( 'Successful', 'charitable' ) : __( 'Ended', 'charitable' );
					break;

				case 'unsucessful' :
					$tag = $show_achievement ? __( 'Unsuccessful', 'charitable' ) : __( 'Ended', 'charitable' );
					break;

				case 'ending' :
					$tag = __( 'Ending Soon', 'charitable' );
					break;

				case 'active' :
					$tag = $show_active_tag ? __( 'Active', 'charitable' ) : '';
					break;

				default :
					$tag = '';

			}//end switch

			return apply_filters( 'charitable_campaign_status_tag', $tag, $key, $this );
		}

		/**
		 * Returns the donations made to this campaign.
		 *
		 * @return  WP_Query
		 * @access  public
		 * @since   1.0.0
		 */
		public function get_donations() {
			$this->donations = get_transient( self::get_donations_cache_key( $this->ID ) );

			if ( false === $this->donations ) {

				$this->donations = charitable_get_table( 'campaign_donations' )->get_donations_on_campaign( $this->ID );

				set_transient( self::get_donations_cache_key( $this->ID ), $this->donations, 0 );
			}

			return $this->donations;
		}

		/**
		 * Return the current amount of donations.
		 *
		 * @param 	boolean $sanitize 	  Whether to sanitize the amount. False by default.
		 * @return  string|float|WP_Error String if $sanitize is false. If $sanitize is true, return a float or WP_Error if the amount is not a string.
		 * @access  public
		 * @since   1.0.0
		 */
		public function get_donated_amount( $sanitize = false ) {
			$this->donated_amount = get_transient( self::get_donation_amount_cache_key( $this->ID ) );

			if ( false === $this->donated_amount ) {
				$this->donated_amount = charitable_get_table( 'campaign_donations' )->get_campaign_donated_amount( $this->ID );

				set_transient( self::get_donation_amount_cache_key( $this->ID ), $this->donated_amount, 0 );
			}

			$amount = $this->donated_amount;

			if ( $sanitize ) {
				$amount = charitable_sanitize_amount( $this->donated_amount );
			}

			return apply_filters( 'charitable_campaign_donated_amount', $amount, $this, $sanitize );
		}

		/**
		 * Return a string describing the campaign's donation summary.
		 *
		 * @return  string
		 * @access  public
		 * @since   1.0.0
		 */
		public function get_donation_summary() {
			$currency_helper = charitable_get_currency_helper();

			if ( $this->has_goal() ) {
				$ret = sprintf( _x( '%s donated of %s goal', 'amount donated of goal', 'charitable' ),
					'<span class="amount">' . $currency_helper->get_monetary_amount( $this->get_donated_amount() ) . '</span>',
					'<span class="goal-amount">' . $currency_helper->get_monetary_amount( $this->get( 'goal' ) ) . '</span>'
				);
			} else {
				$ret = sprintf( _x( '%s donated', 'amount donated', 'charitable' ),
					'<span class="amount">' . $currency_helper->get_monetary_amount( $this->get_donated_amount() ) . '</span>'
				);
			}

			return apply_filters( 'charitable_donation_summary', $ret, $this );
		}

		/**
		 * Return the percentage donated. Use this if you want a formatted string.
		 *
		 * @return  string|false        String if campaign has a goal. False if no goal is set.
		 * @access  public
		 * @since   1.0.0
		 */
		public function get_percent_donated() {
			$percent = $this->get_percent_donated_raw();

			if ( false === $percent ) {
				return $percent;
			}

			$percent = number_format( $percent, 2 );

			return apply_filters( 'charitable_percent_donated', $percent . '%', $percent, $this );
		}

		/**
		 * Returns the percentage donated as a number.
		 *
		 * @return  int
		 * @access  public
		 * @since   1.0.0
		 */
		public function get_percent_donated_raw() {
			if ( ! $this->has_goal() ) {
				return false;
			}

			return ( $this->get_donated_amount( true ) / $this->get_goal() ) * 100;
		}

		/**
		 * Return the number of people who have donated to the campaign.
		 *
		 * @return  int
		 * @since   1.0.0
		 */
		public function get_donor_count() {
			return apply_filters( 'charitable_campaign_donor_count', charitable_get_table( 'campaign_donations' )->count_campaign_donors( $this->ID ), $this );
		}

		/**
		 * Returns the donation form object.
		 *
		 * @return  Charitable_Donation_Form_Interface
		 * @access  public
		 * @since   1.0.0
		 */
		public function get_donation_form() {
			if ( ! isset( $this->donation_form ) ) {

				$form_class = apply_filters( 'charitable_donation_form_class', 'Charitable_Donation_Form', $this );

				$this->donation_form = new $form_class( $this );
			}

			return $this->donation_form;
		}

		/**
		 * Returns the amount to be donated to the campaign as it is currently set in the session.
		 *
		 * @return  int
		 * @access  public
		 * @since   1.0.0
		 */
		public function get_donation_amount_in_session() {
			$donation = charitable_get_session()->get_donation_by_campaign( $this->ID );
			$amount   = is_array( $donation ) ? $donation['amount'] : 0;
			return apply_filters( 'charitable_session_donation_amount', $amount, $this );
		}

		/**
		 * Renders the donate button template.
		 *
		 * @return  void
		 * @access  public
		 * @since   1.0.0
		 */
		public function donate_button_template() {
			if ( $this->has_ended() ) {
				return;
			}

			$display_option = charitable_get_option( 'donation_form_display', 'separate_page' );

			switch ( $display_option ) {
				case 'separate_page' :
					$template_name = 'campaign/donate-button.php';
					break;

				case 'same_page' :
					$template_name = 'campaign/donate-link.php';
					break;

				case 'modal' :
					$template_name = 'campaign/donate-modal.php';
					break;

				default :
					$template_name = apply_filters( 'charitable_donate_button_template', 'campaign/donate-button.php', $this );
			}

			charitable_template( $template_name, array( 'campaign' => $this ) );
		}

		/**
		 * Renders the donate button template.
		 *
		 * @return  void
		 * @access  public
		 * @since   1.2.3
		 */
		public function donate_button_loop_template() {
			if ( $this->has_ended() ) {
				return;
			}

			$display_option = charitable_get_option( 'donation_form_display', 'separate_page' );

			switch ( $display_option ) {
				case 'modal' :
					$template_name = 'campaign-loop/donate-modal.php';
					break;

				default :
					$template_name = apply_filters( 'charitable_donate_button_loop_template', 'campaign-loop/donate-link.php', $this );
			}

			charitable_template( $template_name, array( 'campaign' => $this ) );
		}
		/**
		 * Returns the campaign creator.
		 *
		 * By default, this just returns the user from the post_author field, but
		 * it can be overridden by plugins.
		 *
		 * @return  int $user_id
		 * @access  public
		 * @since   1.0.0
		 */
		public function get_campaign_creator() {
			return apply_filters( 'charitable_campaign_creator', $this->post->post_author, $this );
		}

		/**
		 * Sanitize the campaign goal.
		 *
		 * @param   string $value Current value of goal.
		 * @return  string|int
		 * @access  public
		 * @static
		 * @since   1.0.0
		 */
		public static function sanitize_campaign_goal( $value ) {
			if ( empty( $value ) || ! $value ) {
				return 0;
			}

			return charitable_get_currency_helper()->sanitize_monetary_amount( $value );
		}

		/**
		 * Sanitize the campaign end date.
		 *
		 * We use WP_Locale to parse the month that the user has set.
		 *
		 * @global 	WP_Locale $wp_locale
		 *
		 * @param   string $value Current end date value.
		 * @return  string|int
		 * @access  public
		 * @static
		 * @since   1.0.0
		 */
		public static function sanitize_campaign_end_date( $value ) {
			$end_date = charitable_sanitize_date( $value, 'Y-m-d 00:00:00' );

			if ( ! $end_date ) {
				$end_date = 0;
			}

			return $end_date;
		}

		/**
		 * Sanitize the campaign suggested donations.
		 *
		 * @param   array $value Current suggested donations value.
		 * @return  array
		 * @access  public
		 * @static
		 * @since   1.0.0
		 */
		public static function sanitize_campaign_suggested_donations( $value ) {
			if ( ! is_array( $value ) ) {
				return array();
			}

			$value = array_filter( $value, array( 'Charitable_Campaign', 'filter_suggested_donation' ) );

			if ( empty( $value ) ) {
				return $value;
			}

			foreach ( $value as $key => $suggestion ) {
				$value[ $key ]['amount'] = charitable_sanitize_amount( $suggestion['amount'] );
			}

			return $value;
		}

		/**
		 * Filter out any suggested donations that do not have an amount set.
		 *
		 * @param   array|string $donation Suggested donation or an array of suggested donations.
		 * @return  boolean
		 * @access  public
		 * @static
		 * @since   1.0.0
		 */
		public static function filter_suggested_donation( $donation ) {
			if ( is_array( $donation ) ) {
				return isset( $donation['amount'] ) && ! empty( $donation['amount'] );
			}

			return ! empty( $donation['amount'] );
		}

		/**
		 * Sanitize any checkbox value.
		 *
		 * @param   mixed $value Current checkbox value.
		 * @return  boolean
		 * @access  public
		 * @static
		 * @since   1.0.0
		 */
		public static function sanitize_checkbox( $value ) {
			return intval( true == $value || 'on' == $value );
		}

		/**
		 * Sanitize the campaign description.
		 *
		 * @param   string $value Current description value.
		 * @return  string
		 * @access  public
		 * @static
		 * @since   1.0.0
		 */
		public static function sanitize_campaign_description( $value ) {
			return sanitize_text_field( $value );
		}

		/**
		 * Sanitize the value provided for custom donations.
		 *
		 * @param   mixed $value     Current custom donations value.
		 * @param   array $submitted All posted values.
		 * @return  boolean
		 * @access  public
		 * @static
		 * @since   1.3.6
		 */
		public static function sanitize_custom_donations( $value, $submitted ) {
			$checked = self::sanitize_checkbox( $value );

			if ( $checked ) {
				return $checked;
			}

			/* If suggested donations are not set, custom donations needs to be enabled. */
			if ( ! isset( $submitted['_campaign_suggested_donations'] ) ) {
				return 1;
			}

			$suggested_donations = self::sanitize_campaign_suggested_donations( $submitted['_campaign_suggested_donations'] );

			if ( empty( $suggested_donations ) ) {
				return 1;
			}

			return $checked;
		}

		/**
		 * Flush donations cache.
		 *
<<<<<<< HEAD
		 * @param   int $campaign_id Campaign ID.
=======
		 * @param   int $campaign_id The campaign ID.
>>>>>>> dd3f78e2
		 * @return  void
		 * @access  public
		 * @static
		 * @since   1.0.0
		 */
		public static function flush_donations_cache( $campaign_id ) {
			delete_transient( self::get_donations_cache_key( $campaign_id ) );
			delete_transient( self::get_donation_amount_cache_key( $campaign_id ) );
		}

		/**
		 * Returns the key used for caching all donations made to this campaign.
		 *
		 * @param   int $campaign_id The ID of the campaign.
		 * @return  string
		 * @access  private
		 * @static
		 * @since   1.0.0
		 */
		private static function get_donations_cache_key( $campaign_id ) {
			return 'charitable_campaign_' . $campaign_id . '_donations';
		}

		/**
		 * Returns the key used for caching the donation amount for this campaign.
		 *
		 * @param   int $campaign_id The ID of the campaign.
		 * @return  string
		 * @access  private
		 * @static
		 * @since   1.0.0
		 */
		private static function get_donation_amount_cache_key( $campaign_id ) {
			return 'charitable_campaign_' . $campaign_id . '_donation_amount';
		}

		/**
		 * Deprecated method used to sanitize meta.
		 *
		 * @param 	mixed  $value     Value of meta field.
		 * @param 	string $key       Key of meta field.
		 * @param 	array  $submitted Posted values.
		 *
		 * @deprecated Since 1.4.12
		 */
		public static function sanitize_meta( $value, $key, $submitted ) {
			charitable_get_deprecated()->deprecated_function( __METHOD__, '1.4.2' );
			return apply_filters( 'charitable_sanitize_campaign_meta' . $key, $value, $submitted );
		}
	}

endif;<|MERGE_RESOLUTION|>--- conflicted
+++ resolved
@@ -842,11 +842,7 @@
 		/**
 		 * Flush donations cache.
 		 *
-<<<<<<< HEAD
-		 * @param   int $campaign_id Campaign ID.
-=======
 		 * @param   int $campaign_id The campaign ID.
->>>>>>> dd3f78e2
 		 * @return  void
 		 * @access  public
 		 * @static
