--- conflicted
+++ resolved
@@ -37,15 +37,11 @@
 /**
  * Formats the monetary amount.
  *
-<<<<<<< HEAD
  * @since 1.1.5
  *
- * @param   string $amount The amount to be formatted.
-=======
  * @param   string    $amount        The amount to be formatted.
  * @param   int|false $decimal_count Optional. If not set, default decimal count will be used.
  * @param   boolean   $db_format     Optional. Whether the amount is in db format (i.e. using decimals for cents, regardless of site settings).
->>>>>>> 74960fd3
  * @return  string
  */
 function charitable_format_money( $amount, $decimal_count = false, $db_format = false ) {
@@ -55,14 +51,10 @@
 /**
  * Sanitize an amount, converting it into a float.
  *
-<<<<<<< HEAD
  * @since 1.4.0
  *
- * @param   string $amount The amount to be sanitized.
-=======
- * @param   string   $amount   The amount to be sanitized.
+ * @param   string  $amount    The amount to be sanitized.
  * @param   boolean $db_format Optional. Whether the amount is in db format (i.e. using decimals for cents, regardless of site settings).
->>>>>>> 74960fd3
  * @return  float|WP_Error
  */
 function charitable_sanitize_amount( $amount, $db_format = false ) {
