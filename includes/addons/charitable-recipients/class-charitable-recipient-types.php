--- conflicted
+++ resolved
@@ -9,12 +9,8 @@
  * @license     http://opensource.org/licenses/gpl-2.0.php GNU Public License
  */
 
-<<<<<<< HEAD
-if ( ! defined( 'ABSPATH' ) ) { exit; } // Exit if accessed directly.
-=======
 // Exit if accessed directly.
 if ( ! defined( 'ABSPATH' ) ) { exit; }
->>>>>>> dd3f78e2
 
 if ( ! class_exists( 'Charitable_Recipient_Types' ) ) :
 
@@ -25,79 +21,6 @@
 	 */
 	class Charitable_Recipient_Types {
 
-<<<<<<< HEAD
-	/**
-	 * @var     Charitable_Recipient_Types
-	 * @access  private
-	 * @static
-	 */
-	private static $instance = null;
-
-	/**
-	 * @var     array
-	 * @access  private
-	 */
-	private $types = array();
-
-	/**
-	 * Create class object.
-	 * 
-	 * @access  private
-	 * @since   1.0.0
-	 */
-	private function __construct() {}
-
-	/**
-	 * Returns the single instance of this class. 
-	 *
-	 * @return  Charitable_Recipient_Types
-	 * @access  public
-	 * @static
-	 * @since   1.0.0
-	 */
-	public static function get_instance() {
-		if ( is_null( self::$instance ) ) {
-			self::$instance = new Charitable_Recipient_Types();
-		}
-
-		return self::$instance;
-	}
-
-	/**
-	 * Registers a new recipient type.
-	 *
-	 * @return  Charitable_Recipient_Types
-	 * @access  public
-	 * @since   1.0.0
-	 */
-	public function register( $recipient_type, $args = array() ) {
-		$defaults = array(
-			'label' => '',
-			'description' => '',
-			'admin_label' => '',
-			'admin_description' => '', 
-			'searchable' => false,
-			'search_placeholder' => '', 
-			'options' => array()
-		);
-
-		$args = wp_parse_args( $args, $defaults );
-
-		$this->types[ $recipient_type ] = $args;
-	}    
-
-	/**
-	 * Returns all registered recipient types. 
-	 *
-	 * @return  array
-	 * @access  public
-	 * @since   1.0.0
-	 */
-	public function get_types() {
-		return $this->types;
-	}
-}
-=======
 		/**
 		 * @var     Charitable_Recipient_Types
 		 * @access  private
@@ -169,6 +92,5 @@
 			return $this->types;
 		}
 	}
->>>>>>> dd3f78e2
 
 endif;