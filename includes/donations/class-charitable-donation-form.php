--- conflicted
+++ resolved
@@ -1,4 +1,3 @@
-<<<<<<< HEAD
 <?php
 /**
  * Donation form model class.
@@ -10,9 +9,8 @@
  * @license     http://opensource.org/licenses/gpl-2.0.php GNU Public License
  */
 
-if ( ! defined( 'ABSPATH' ) ) {
-	exit; // Exit if accessed directly.
-}
+if ( ! defined( 'ABSPATH' ) ) { exit; } // Exit if accessed directly.
+
 
 if ( ! class_exists( 'Charitable_Donation_Form' ) ) :
 
@@ -139,7 +137,7 @@
 
 			if ( isset( $_GET['donation_id'] ) ) {
 				$donation = charitable_get_donation( $_GET['donation_id'] );
-				$value = $donation->get_donor()->get_value( $key );
+				$value = $donation->get_donor()->get_donor_meta( $key );
 
 				if ( $value ) {
 					return $value;
@@ -826,808 +824,4 @@
 		}
 	}
 
-=======
-<?php
-/**
- * Donation form model class.
- *
- * @version     1.0.0
- * @package     Charitable/Classes/Charitable_Donation_Form
- * @author      Eric Daams
- * @copyright   Copyright (c) 2015, Studio 164a
- * @license     http://opensource.org/licenses/gpl-2.0.php GNU Public License  
- */
-
-if ( ! defined( 'ABSPATH' ) ) exit; // Exit if accessed directly
-
-if ( ! class_exists( 'Charitable_Donation_Form' ) ) : 
-
-/**
- * Charitable_Donation_Form
- *
- * @since       1.0.0
- */
-class Charitable_Donation_Form extends Charitable_Form implements Charitable_Donation_Form_Interface {
-
-    /** 
-     * @var     Charitable_Campaign
-     */
-    protected $campaign;
-
-    /** 
-     * @var     Charitable_User
-     */
-    protected $user;    
-
-    /**
-     * @var     array
-     */
-    protected $form_fields;
-
-    /**
-     * @var     string
-     */
-    protected $nonce_action = 'charitable_donation';
-
-    /**
-     * @var     string
-     */
-    protected $nonce_name = '_charitable_donation_nonce';
-
-    /**
-     * Action to be executed upon form submission. 
-     *
-     * @var     string
-     * @access  protected
-     */
-    protected $form_action = 'make_donation';
-
-    /**
-     * Value to indicate whether the user has all required fields filled out.
-     *
-     * @var     bool
-     * @access  protected
-     */
-    protected $user_has_required_fields;
-
-    /**
-     * Create a donation form object.
-     *
-     * @param   Charitable_Campaign $campaign
-     * @access  public
-     * @since   1.0.0
-     */
-    public function __construct( Charitable_Campaign $campaign ) {
-        $this->campaign = $campaign;
-        $this->id = uniqid();   
-
-        $this->attach_hooks_and_filters();  
-    }
-
-    /**
-     * Set up callbacks for actions and filters. 
-     *
-     * @return  void
-     * @access  protected
-     * @since   1.0.0
-     */
-    protected function attach_hooks_and_filters() {
-        parent::attach_hooks_and_filters();
-        
-        add_filter( 'charitable_form_field_template', array( $this, 'use_custom_templates' ), 10, 2 );
-        add_filter( 'charitable_donation_form_gateway_fields', array( $this, 'add_credit_card_fields' ), 10, 2 );        
-        add_filter( 'charitable_donation_form_user_fields', array( $this, 'hide_non_required_user_fields' ) );
-        add_action( 'charitable_donation_form_after_user_fields', array( $this, 'add_password_field' ) );        
-
-        $this->setup_payment_fields();
-    }
-
-    /**
-     * Returns the campaign associated with this donation form object. 
-     *
-     * @return  Charitable_Campaign
-     * @access  public
-     * @since   1.0.0
-     */
-    public function get_campaign() {
-        return $this->campaign;
-    }
-
-    /**
-     * Return the current user. 
-     *
-     * @return  Charitable_User|false   Object if the user is logged in. False otherwise.
-     * @access  public
-     * @since   1.0.0
-     */
-    public function get_user() {
-        if ( ! isset( $this->user ) ) {
-            $user = wp_get_current_user();
-            $this->user = $user->ID ? new Charitable_User( $user ) : false;
-        }
-
-        return $this->user;
-    }
-
-    /**
-     * Returns the set value for a particular user field. 
-     *
-     * @param   string $key
-     * @param   string $default     Optional. The value that will be used if none is set.
-     * @return  mixed
-     * @access  public
-     * @since   1.0.0
-     */
-    public function get_user_value( $key, $default = "" ) {
-        if ( isset( $_POST[ $key ] ) ) {
-            return $_POST[ $key ];
-        }
-
-        if ( ! $this->get_user() || ! $this->get_user()->has_prop( $key ) ) {
-            return $default;
-        }
-        
-        return $this->get_user()->get( $key );
-    }
-
-    /**
-     * Returns the fields related to the person making the donation. 
-     *
-     * @return  array
-     * @access  public
-     * @since   1.0.0
-     */
-    public function get_user_fields() {
-        $user_fields = apply_filters( 'charitable_donation_form_user_fields', array(
-            'first_name' => array( 
-                'label'     => __( 'First name', 'charitable' ), 
-                'type'      => 'text', 
-                'priority'  => 4, 
-                'value'     => $this->get_user_value( 'first_name' ), 
-                'required'  => true,                
-                'requires_registration' => false,
-                'data_type' => 'user'
-            ),
-            'last_name' => array( 
-                'label'     => __( 'Last name', 'charitable' ),                 
-                'type'      => 'text', 
-                'priority'  => 6, 
-                'value'     => $this->get_user_value( 'last_name' ), 
-                'required'  => true,                
-                'requires_registration' => false,
-                'data_type' => 'user'
-            ),
-            'email' => array(
-                'label'     => __( 'Email', 'charitable' ), 
-                'type'      => 'email',
-                'required'  => true, 
-                'priority'  => 8,
-                'value'     => $this->get_user_value( 'user_email' ), 
-                'requires_registration' => false,
-                'data_type' => 'user'
-            ),
-            'address' => array( 
-                'label'     => __( 'Address', 'charitable' ),               
-                'type'      => 'text', 
-                'priority'  => 10, 
-                'value'     => $this->get_user_value( 'donor_address' ), 
-                'required'  => false, 
-                'requires_registration' => true,
-                'data_type' => 'user'
-            ),
-            'address_2' => array( 
-                'label'     => __( 'Address 2', 'charitable' ), 
-                'type'      => 'text', 
-                'priority'  => 12, 
-                'value'     => $this->get_user_value( 'donor_address_2' ), 
-                'required'  => false,
-                'requires_registration' => true,
-                'data_type' => 'user'
-            ),
-            'city' => array( 
-                'label'     => __( 'City', 'charitable' ),          
-                'type'      => 'text', 
-                'priority'  => 14, 
-                'value'     => $this->get_user_value( 'donor_city' ), 
-                'required'  => false,
-                'requires_registration' => true, 
-                'data_type' => 'user'
-            ),
-            'state' => array( 
-                'label'     => __( 'State', 'charitable' ),                 
-                'type'      => 'text', 
-                'priority'  => 16, 
-                'value'     => $this->get_user_value( 'donor_state' ), 
-                'required'  => false,
-                'requires_registration' => true,
-                'data_type' => 'user'
-            ),
-            'postcode' => array( 
-                'label'     => __( 'Postcode / ZIP code', 'charitable' ),               
-                'type'      => 'text', 
-                'priority'  => 18, 
-                'value'     => $this->get_user_value( 'donor_postcode' ), 
-                'required'  => false,
-                'requires_registration' => true,
-                'data_type' => 'user'
-            ),
-            'country' => array( 
-                'label'     => __( 'Country', 'charitable' ),               
-                'type'      => 'select', 
-                'options'   => charitable_get_location_helper()->get_countries(), 
-                'priority'  => 20, 
-                'value'     => $this->get_user_value( 'donor_country', charitable_get_option( 'country' ) ), 
-                'required'  => false,
-                'requires_registration' => true,
-                'data_type' => 'user'
-            ),
-            'phone' => array( 
-                'label'     => __( 'Phone', 'charitable' ),                 
-                'type'      => 'text', 
-                'priority'  => 22, 
-                'value'     => $this->get_user_value( 'donor_phone' ), 
-                'required'  => false,
-                'requires_registration' => true,
-                'data_type' => 'user'
-            )
-        ), $this );
-        
-        uasort( $user_fields, 'charitable_priority_sort' );
-
-        return $user_fields;
-    }
-
-    /**
-     * Only show the required user fields if that option was enabled by the site admin. 
-     *
-     * @return  array[]
-     * @access  public
-     * @since   1.2.0
-     */
-    public function hide_non_required_user_fields( $fields ) {
-        if ( ! charitable_get_option( 'donation_form_minimal_fields', false ) ) {
-            return $fields;
-        }
-
-        foreach ( $fields as $key => $field ) {
-            if ( isset( $field[ 'required' ] ) && $field[ 'required' ] ) {
-                continue;
-            }
-
-            unset( $fields[ $key ] );
-        }
-
-        return $fields;
-    }
-
-    /**
-     * Return fields used for account creation. 
-     *
-     * By default, this just returns the password field. You can include a username
-     * field with ... 
-     *
-     * @return  array
-     * @access  public
-     * @since   1.0.0
-     */
-    public function get_user_account_fields() {
-        $account_fields = array(
-            'user_pass' => array(
-                'label'     => __( 'Password', 'charitable' ), 
-                'type'      => 'password', 
-                'priority'  => 4, 
-                'required'  => true,
-                'requires_registration' => true,
-                'data_type' => 'user'
-            )
-        );
-
-        if ( apply_filters( 'charitable_donor_usernames', false ) ) {
-            $account_fields['user_login'] = array(
-                'label'     => __( 'Username', 'charitable' ), 
-                'type'      => 'text', 
-                'priority'  => 2,
-                'required'  => true,
-                'requires_registration' => true,
-                'data_type' => 'user'
-            );
-        }
-
-        return $account_fields;
-    }
-
-    /**
-     * Returns the donation fields. 
-     *
-     * @return  array[]
-     * @access  public
-     * @since   1.0.0
-     */
-    public function get_donation_fields() {
-        $donation_fields = apply_filters( 'charitable_donation_form_donation_fields', array(
-            'donation_amount' => array( 
-                'type'      => 'donation-amount', 
-                'priority'  => 4,
-                'required'  => false
-            )
-        ), $this );
-
-        uasort( $donation_fields, 'charitable_priority_sort' );
-
-        return $donation_fields;
-    }
-
-    /**
-     * Return the donation form fields. 
-     *
-     * @return  array[]
-     * @access  public
-     * @since   1.0.0
-     */
-    public function get_fields() {
-        $fields = apply_filters( 'charitable_donation_form_fields', array(
-            'donation_fields' => array(
-                'legend'        => __( 'Your Donation', 'charitable' ), 
-                'type'          => 'fieldset', 
-                'fields'        => $this->get_donation_fields(),                
-                'priority'      => 20
-            ), 
-            'user_fields' => array(
-                'legend'        => __( 'Your Details', 'charitable' ), 
-                'type'          => 'donor-fields',
-                'fields'        => $this->get_user_fields(),
-                'class'         => 'charitable-fieldset',
-                'priority'      => 40
-            )
-        ), $this );             
-
-        uasort( $fields, 'charitable_priority_sort' );
-
-        return $fields;
-    }
-
-    /**
-     * Add payment fields to the donation form if necessary. 
-     *
-     * @param   array[] $fields
-     * @return  array[]
-     * @access  public
-     * @since   1.0.0
-     */
-    public function add_payment_fields( $fields ) {
-        $gateways_helper = charitable_get_helper( 'gateways' );
-        $active_gateways = $gateways_helper->get_active_gateways();
-        $default_gateway = $gateways_helper->get_default_gateway();        
-        
-        $gateways = array();
-        $has_gateway_fields = false;
-
-        foreach ( $gateways_helper->get_active_gateways() as $gateway_id => $gateway_class ) {
-            $gateway = new $gateway_class;
-            $gateway_fields = apply_filters( 'charitable_donation_form_gateway_fields', array(), $gateway );
-            $gateways[ $gateway_id ] = array(
-                'label'     => $gateway->get_label(),
-                'fields'    => $gateway_fields
-            );
-
-            $has_gateway_fields = $has_gateway_fields || ! empty( $gateway_fields );
-
-        }
-
-        /* Add the payment section if there are gateway fields to be filled out. */
-        if ( $has_gateway_fields || count( $gateways ) > 1 ) {
-
-            $fields[ 'payment_fields' ] = array(
-                'type'      => 'gateway-fields',
-                'legend'    => __( 'Payment', 'charitable' ), 
-                'default'   => $default_gateway, 
-                'gateways'  => $gateways, 
-                'priority'  => 60
-            );
-
-        }
-
-        return $fields;
-    }
-
-    /**
-     * Use custom template for some form fields.
-     *
-     * @param   string|false $custom_template
-     * @param   array   $field
-     * @return  string|false|Charitable_Template
-     * @access  public
-     * @since   1.0.0
-     */
-    public function use_custom_templates( $custom_template, $field ) {
-        $donation_form_templates = array( 'donation-amount', 'donor-fields', 'gateway-fields', 'cc-expiration' );
-
-        if ( in_array( $field[ 'type' ], $donation_form_templates ) ) {
-
-            $template_name = 'donation-form/' . $field[ 'type' ] . '.php';
-            $custom_template = new Charitable_Template( $template_name, false );
-
-        }
-
-        return $custom_template;
-    }
-
-    /**
-     * Add credit card fields to the donation form if this gateway requires it. 
-     *
-     * @param   array[] $fields
-     * @param   Charitable_Gateway $gateway
-     * @return  array[]
-     * @access  public
-     * @since   1.0.0
-     */
-    public function add_credit_card_fields( $fields, Charitable_Gateway $gateway ) {
-        if ( $gateway->supports( 'credit-card' ) ) {
-            $fields = array_merge( $fields, $gateway->get_credit_card_fields() );
-        }
-
-        return $fields;
-    }
-
-    /**
-     * Render the donation form. 
-     *
-     * @return  void
-     * @access  public
-     * @since   1.0.0
-     */
-    public function render() {
-        charitable_template( 'donation-form/form-donation.php', array( 
-            'campaign' => $this->get_campaign(), 
-            'form' => $this 
-        ) );
-    }
-
-    /**
-     * Adds hidden fields to the start of the donation form.    
-     *
-     * @param   Charitable_Donation_Form $form
-     * @return  void
-     * @access  public
-     * @since   1.0.0
-     */
-    public function add_hidden_fields( $form ) {    
-        if ( false === parent::add_hidden_fields( $form ) ) {
-            return false;
-        }   
-
-        $hidden_fields = apply_filters( 'charitable_donation_form_hidden_fields', array(
-            'campaign_id' => $this->campaign->ID
-        ) );
-
-        foreach ( $hidden_fields as $name => $value  ) {
-            printf( '<input type="hidden" name="%s" value="%s" />', $name, $value );
-        }
-    }
-
-    /**
-     * Set the gateway as a hidden field when there is only one gateway. 
-     *
-     * @return  string[]
-     * @access  public
-     * @since   1.0.0
-     */
-    public function add_hidden_gateway_field( $fields ) {        
-        $gateways = charitable_get_helper( 'gateways' )->get_active_gateways();
-
-        if ( count( $gateways ) !== 1 ) {
-            return $fields;
-        }
-
-        $gateway_keys = array_keys( $gateways );
-
-        $fields[ 'gateway' ] = $gateway_keys[ 0 ];
-
-        return $fields;
-    }
-
-    /**
-     * Add a password field to the end of the form.  
-     *
-     * @param   Charitable_Donation_Form $form
-     * @return  void
-     * @access  public
-     * @since   1.0.0
-     */
-    public function add_password_field( $form ) {
-        if ( ! $form->is_current_form( $this->id ) ) {
-            return;
-        }
-
-        /**
-         * Make sure we are not logged in.
-         */
-        if ( 0 !== wp_get_current_user()->ID ) {
-            return;
-        }
-
-        charitable_template( 'donation-form/user-login-fields.php' );
-    }
-
-    /**
-     * Validate the form submission. 
-     *
-     * @return  boolean
-     * @access  public
-     * @since   1.0.0
-     */
-    public function validate_submission() {
-        if ( ! $this->validate_nonce() ) {
-            return false;
-        }
-
-        $has_required_fields = $this->check_required_fields( $this->get_merged_fields() );
-
-        if ( ! $has_required_fields ) {
-            return false;
-        }
-
-        if ( self::get_donation_amount() <= 0 && ! apply_filters( 'charitable_permit_0_donation', false ) ) {
-            charitable_get_notices()->add_error( sprintf( __( 'You must donate more than %s.', 'charitable' ), charitable_format_money( '0' ) ) );
-            return false;
-        }
-
-        return apply_filters( 'charitable_validate_donation_form_submission', true, $this );
-    }
-
-    /**
-     * Return the donation values. 
-     *
-     * @return  array
-     * @access  public
-     * @since   1.0.0
-     */
-    public function get_donation_values() {
-        $submitted = $this->get_submitted_values();
-
-        $values = array(
-            'user_id'   => get_current_user_id(),
-            'gateway'   => $submitted[ 'gateway' ],
-            'campaigns' => array(
-                array(
-                    'campaign_id'   => $submitted[ 'campaign_id' ],
-                    'amount'        => self::get_donation_amount()
-                )
-            )
-        );
-
-        foreach ( $this->get_merged_fields() as $key => $field ) {
-
-            if ( isset( $field[ 'data_type' ] ) || 'gateways' == $key ) {
-
-                if ( 'gateways' == $key ) {
-                    
-                    foreach ( $field as $gateway_id => $gateway_fields ) {
-
-                        foreach ( $gateway_fields as $key => $field ) {
-
-                            if ( ! isset( $field[ 'type' ] ) ) {
-                                continue;
-                            }
-
-                            $field_type = $field[ 'type' ];
-                            $default = $field_type == 'checkbox' ? false : '';
-                            $values[ 'gateways' ][ $gateway_id ][ $key ] = isset( $submitted[ $key ] ) ? $submitted[ $key ] : $default;
-                        }
-                    }
-                }
-                elseif ( isset( $field[ 'type' ] ) ) {
-
-                    $data_type = $field[ 'data_type' ];
-                    $field_type = $field[ 'type' ];
-                    $default = $field_type == 'checkbox' ? false : '';
-                    $values[ $data_type ][ $key ] = isset( $submitted[ $key ] ) ? $submitted[ $key ] : $default;
-
-                }
-                 
-            }
-
-        }
-
-        return apply_filters( 'charitable_donation_form_submission_values', $values, $submitted, $this );
-    }
-
-    /**
-     * Returns all fields as a merged array. 
-     *
-     * @return  array[]
-     * @access  public
-     * @since   1.0.0
-     */
-    public function get_merged_fields() {    
-        $fields = array();
-
-        foreach ( $this->get_fields() as $section_id => $section ) {
-
-            if ( 'payment_fields' == $section_id ) {
-                $section_fields = array();
-                foreach ( $section[ 'gateways' ] as $gateway_id => $gateway_section ) {
-                    if ( isset( $gateway_section[ 'fields' ] ) ) {
-                        $section_fields[ 'gateways' ][ $gateway_id ] = $gateway_section[ 'fields' ];
-                    }
-                }
-            }
-            else {
-                $section_fields = isset( $section[ 'fields' ] ) ? $section[ 'fields' ] : $section;
-            }
-
-            $fields = array_merge( $fields, $section_fields );            
-        }
-
-        return $fields;
-    }
-    
-    /**
-     * Checks whether the user has all required fields. 
-     *
-     * @return  boolean
-     * @access  public
-     * @since   1.2.0
-     */
-    public function user_has_required_fields() {        
-        if ( ! isset( $this->user_has_required_fields ) ) {
-
-            foreach ( $this->get_user_fields() as $field ) {
-                
-                if ( ! isset( $field[ 'required' ] ) || false == $field[ 'required' ] ) {
-                    continue;
-                }
-
-                if ( empty( $field[ 'value' ] ) ) {
-                    $this->user_has_required_fields = false;
-                    return $this->user_has_required_fields;
-                }
-            }
-
-            $this->user_has_required_fields = true;
-        }        
-
-        return $this->user_has_required_fields;
-    }
-
-    /**
-     * Return the donation amount.  
-     *
-     * @return  float
-     * @access  public
-     * @static
-     * @since   1.0.0
-     */
-    public static function get_donation_amount() {
-        $amount = isset( $_POST[ 'donation_amount' ] ) ? $_POST[ 'donation_amount' ] : 0;
-
-        if ( 0 === $amount || 'custom' == $amount ) {
-            $amount = isset( $_POST[ 'custom_donation_amount' ] ) ? $_POST[ 'custom_donation_amount' ] : 0;
-        }        
-
-        $amount = charitable_get_currency_helper()->sanitize_monetary_amount( strval( $amount ) );
-
-        return apply_filters( 'charitable_donation_form_amount', $amount );
-
-    }
-
-    /**
-     * Set up payment fields based on the gateways that are installed and which one is default. 
-     *
-     * @return  void
-     * @access  protected
-     * @since   1.0.0
-     */
-    protected function setup_payment_fields() {
-        $active_gateways = charitable_get_helper( 'gateways' )->get_active_gateways();
-        $has_gateways = apply_filters( 'charitable_has_active_gateways', ! empty( $active_gateways ) );
-
-        /* If no gateways have been selected, display a notice and return the fields */
-        if ( ! $has_gateways ) {  
-
-            charitable_get_notices()->add_error( $this->get_no_active_gateways_notice() );
-            return;
-
-        }
-
-        if ( count( $active_gateways ) == 1 ) {
-
-            add_filter( 'charitable_donation_form_hidden_fields', array( $this, 'add_hidden_gateway_field' ) );
-            
-        }
-        
-        add_action( 'charitable_donation_form_fields', array( $this, 'add_payment_fields' ) );
-    }   
-
-    /**
-     * A formatted notice to advise that there are no gateways active.
-     *
-     * @return  string
-     * @access  protected
-     * @since   1.0.0
-     */
-    protected function get_no_active_gateways_notice() {
-        $message = __( 'There are no active payment gateways.', 'charitable' );
-
-        if ( current_user_can( 'manage_charitable_settings' ) ) {
-            $message = sprintf( '%s <a href="%s">%s</a>.', 
-                $message, 
-                admin_url( 'admin.php?page=charitable-settings&tab=gateways' ), 
-                __( 'Enable one now', 'charitable' ) 
-            ); 
-        }
-
-        return apply_filters( 'charitable_no_active_gateways_notice', $message, current_user_can( 'manage_charitable_settings' ) );
-    }
-
-
-    /**
-     * Return the donor value fields. 
-     *
-     * @return  string[]
-     * @access  protected
-     * @since   1.0.0
-     */
-    protected function get_donor_value_fields( $submitted ) {
-        $donor_fields = array();
-
-        if ( isset( $submitted[ 'first_name' ] ) ) {
-            $donor_fields[ 'first_name' ] = $submitted[ 'first_name' ];
-        }
-
-        if ( isset( $submitted[ 'last_name' ] ) ) {
-            $donor_fields[ 'last_name' ] = $submitted[ 'last_name' ];
-        }
-
-        if ( isset( $submitted[ 'user_email' ] ) ) {
-            $donor_fields[ 'email' ] = $submitted[ 'user_email' ];
-        }
-
-        return $donor_fields;
-    }
-
-    /**
-     * Checks whether the form submission contains profile fields.  
-     *
-     * @return  boolean
-     * @access  protected
-     * @since   1.0.0
-     */
-    protected function has_profile_fields( $submitted, $user_fields ) {
-        foreach ( $user_fields as $key => $field ) {
-            if ( $field[ 'requires_registration' ] && isset( $submitted[ $key ] ) ) {
-                return true;
-            }
-        }
-
-        return false;
-    }
-
-    /**
-     * Returns true if required fields are missing. 
-     *
-     * @param   array   $required_fields
-     * @return  boolean
-     * @access  protected
-     * @since   1.0.0
-     */
-    protected function is_missing_required_fields( $required_fields ) {
-        if ( is_user_logged_in() ) {
-            return false;
-        }
-
-        if ( is_null( $this->get_submitted_value( 'gateway' ) ) ) {
-            
-            charitable_get_notices()->add_error( sprintf( '<p>%s</p>', 
-                __( 'Your donation could not be processed. No payment gateway was selected.', 'charitable' )
-            ) );
-
-            return false;
-        }
-
-        return ! $this->check_required_fields( $required_fields );
-    }
-}
-
->>>>>>> c46de3a4
 endif; // End class_exists check