<?php
/**
 * Donation Factory Class
 *
 * The Charitable donation factory creating the right donation objects.
 *
 * @version		1.4.0
 * @since		1.4.0
 * @package		Charitable/Classes
 * @category	Class
 * @author 		Eric Daams
 */

if ( ! defined( 'ABSPATH' ) ) { exit; } // Exit if accessed directly

if ( ! class_exists( 'Charitable_Donation_Factory' ) ) :

	/**
	 * Donation Factory
	 *
	 * @since 		1.4.0
	 */
	class Charitable_Donation_Factory {

		/**
		 * Get donation.
		 *
		 * @param 	bool $donation (default: false)
		 * @return 	Charitable_Donation|bool
		 * @access 	public
		 * @since 	1.4.0
		 */
		public function get_donation( $donation = false ) {
			global $post;

			if ( false === $donation ) {
				$donation = $post;
			} elseif ( is_numeric( $donation ) ) {
				$donation = get_post( $donation );
			} elseif ( $donation instanceof Charitable_Donation ) {
				$donation = get_post( $donation->id );
			}

<<<<<<< HEAD
			if ( ! $donation || ! is_object( $donation ) ) {
				return false;
			}

			$donation_id = absint( $donation->ID );
			$post_type = $donation->post_type;
=======
		$donation_id  = absint( $donation->ID );
		
		$post_type = $donation->post_type;

		if( ! in_array( $post_type, apply_filters( 'charitable_valid_donation_types', array( Charitable::DONATION_POST_TYPE ) ) ) ){
			return false;
		}

		$classname = $this->get_donation_class( $donation );
>>>>>>> c81f4007

			$classname = $this->get_donation_class( $donation );

			if ( ! class_exists( $classname ) ) {
				$classname = 'Charitable_Donation';
			}

			return new $classname( $donation );
		}

		/**
		 * Create a class name e.g. Charitable_Donation_Type_Class instead of chartiable_donation_type-class.
		 *
		 * @param  	string $donation_type
		 * @return 	string|false
		 * @access 	private
		 * @since 	1.4.0
		 */
		private function get_classname_from_donation_type( $donation_type ) {
			return 'Charitable_' . implode( '_', array_map( 'ucfirst', explode( '-', $donation_type ) ) );
		}

		/**
		 * Get the product class name.
		 *
		 * @param  	WP_Post $the_donation
		 * @return 	string
		 * @access 	private
		 * @since 	1.4.0
		 */
		private function get_donation_class( $the_donation ) {
			$donation_id = absint( $the_donation->ID );
			$donation_type  = $the_donation->post_type;

			$classname = $this->get_classname_from_donation_type( $donation_type );

			// Filter classname so that the class can be overridden if extended.
			return apply_filters( 'charitable_donation_class', $classname, $donation_type, $donation_id );
		}
	}

endif; // End class_exists check<|MERGE_RESOLUTION|>--- conflicted
+++ resolved
@@ -31,6 +31,7 @@
 		 * @since 	1.4.0
 		 */
 		public function get_donation( $donation = false ) {
+
 			global $post;
 
 			if ( false === $donation ) {
@@ -41,24 +42,15 @@
 				$donation = get_post( $donation->id );
 			}
 
-<<<<<<< HEAD
 			if ( ! $donation || ! is_object( $donation ) ) {
 				return false;
 			}
 
-			$donation_id = absint( $donation->ID );
-			$post_type = $donation->post_type;
-=======
-		$donation_id  = absint( $donation->ID );
-		
-		$post_type = $donation->post_type;
+			$valid_post_types = apply_filters( 'charitable_valid_donation_types', array( Charitable::DONATION_POST_TYPE ) ) );
 
-		if( ! in_array( $post_type, apply_filters( 'charitable_valid_donation_types', array( Charitable::DONATION_POST_TYPE ) ) ) ){
-			return false;
-		}
-
-		$classname = $this->get_donation_class( $donation );
->>>>>>> c81f4007
+			if ( ! in_array( $donation->post_type, $valid_post_types ) {
+				return false;
+			}
 
 			$classname = $this->get_donation_class( $donation );
 
@@ -67,6 +59,7 @@
 			}
 
 			return new $classname( $donation );
+
 		}
 
 		/**
