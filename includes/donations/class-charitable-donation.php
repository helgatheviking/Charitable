--- conflicted
+++ resolved
@@ -1,105 +1,94 @@
-<?php
-/**
- * Donation model
- *
- * @version     1.0.0
- * @package     Charitable/Classes/Charitable_Donation
- * @author      Eric Daams
- * @copyright   Copyright (c) 2015, Studio 164a
- * @license     http://opensource.org/licenses/gpl-2.0.php GNU Public License  
- */
-
-if ( ! defined( 'ABSPATH' ) ) exit; // Exit if accessed directly
-
-if ( ! class_exists( 'Charitable_Donation' ) ) :
-
-/**
- * Donation Model
- *
- * @since       1.0.0
- */
-<<<<<<< HEAD
-class Charitable_Donation extends Charitable_Abstract_Donation {
-    
-    /** 
-     * @var     string
-     * @access  public 
-     * @since   1.4.0
-     */
-=======
-
-class Charitable_Donation extends Charitable_Abstract_Donation {
-    
-    /** @public string donation type */
->>>>>>> c0b3f302
-    public $donation_type = 'simple';
-
-    /**
-     * Process a refund. 
-     *
-     * @param   float $refund_amount
-     * @param   string $message
-     * @return  void
-     * @access  public
-     * @since   1.0.0
-     */
-    public function process_refund( $refund_amount, $message = "" ) {       
-        $campaign_donations = $this->get_campaign_donations();
-
-        $refund_log = get_post_meta( $this->ID, 'donation_refund', true );
-
-        $total_refund = isset( $refund_log[ 'total_refund' ] ) ? $refund_log[ 'total_refund' ] : 0;
-        $refunds_per_campaign = isset( $refund_log[ 'campaign_refunds' ] ) ? $refund_log[ 'campaign_refunds' ] : array();
-        
-        foreach ( $this->get_campaign_donations() as $campaign_donation ) {
-
-            if ( $refund_amount == 0 ) {
-                break;
-            }
-
-            if ( ! isset( $refunds_per_campaign[ $campaign_donation->campaign_id ] ) ) {
-                $refunds_per_campaign[ $campaign_donation->campaign_id ] = array();
-            }
-
-            /** 
-             * Calculate the amount to be refunded out of this particular campaign's amount. 
-             *
-             * This takes into account any amounts that have already been refunded, to find the 
-             * amount that remains credited towards to the campaign.
-             */
-            $campaign_remaining_amount = $campaign_donation->amount - array_sum( $refunds_per_campaign[ $campaign_donation->campaign_id ] );
-
-            if ( $campaign_remaining_amount > $refund_amount ) {
-                $campaign_refund_amount = $refund_amount;   
-            }
-            else {
-                $campaign_refund_amount = $campaign_remaining_amount;
-            }           
-
-            $refunds_per_campaign[ $campaign_donation->campaign_id ][] = $campaign_refund_amount;
-
-            /* Reduce the remaining amount to refund. */
-            $refund_amount -= $campaign_refund_amount;
-
-            /* Increase the total refund amount. */
-            $total_refund += $campaign_refund_amount;
-        }
-
-        $refund_log = array(
-            'time' => time(), 
-            'message' => $message, 
-            'campaign_refunds' => $refunds_per_campaign, 
-            'total_refund' => $total_refund
-        );
-
-        update_post_meta( $this->ID, 'donation_refund', $refund_log );
-
-        $this->update_status( 'charitable-refunded' );
-    }
-<<<<<<< HEAD
-
-=======
->>>>>>> c0b3f302
-}
-
-endif; // End class_exists check
+<?php
+/**
+ * Donation model
+ *
+ * @version     1.0.0
+ * @package     Charitable/Classes/Charitable_Donation
+ * @author      Eric Daams
+ * @copyright   Copyright (c) 2015, Studio 164a
+ * @license     http://opensource.org/licenses/gpl-2.0.php GNU Public License  
+ */
+
+if ( ! defined( 'ABSPATH' ) ) exit; // Exit if accessed directly
+
+if ( ! class_exists( 'Charitable_Donation' ) ) :
+
+/**
+ * Donation Model
+ *
+ * @since       1.0.0
+ */
+class Charitable_Donation extends Charitable_Abstract_Donation {
+    
+    /** 
+     * @var     string
+     * @access  public 
+     * @since   1.4.0
+     */
+    public $donation_type = 'simple';
+
+    /**
+     * Process a refund. 
+     *
+     * @param   float $refund_amount
+     * @param   string $message
+     * @return  void
+     * @access  public
+     * @since   1.0.0
+     */
+    public function process_refund( $refund_amount, $message = "" ) {       
+        $campaign_donations = $this->get_campaign_donations();
+
+        $refund_log = get_post_meta( $this->ID, 'donation_refund', true );
+
+        $total_refund = isset( $refund_log[ 'total_refund' ] ) ? $refund_log[ 'total_refund' ] : 0;
+        $refunds_per_campaign = isset( $refund_log[ 'campaign_refunds' ] ) ? $refund_log[ 'campaign_refunds' ] : array();
+        
+        foreach ( $this->get_campaign_donations() as $campaign_donation ) {
+
+            if ( $refund_amount == 0 ) {
+                break;
+            }
+
+            if ( ! isset( $refunds_per_campaign[ $campaign_donation->campaign_id ] ) ) {
+                $refunds_per_campaign[ $campaign_donation->campaign_id ] = array();
+            }
+
+            /** 
+             * Calculate the amount to be refunded out of this particular campaign's amount. 
+             *
+             * This takes into account any amounts that have already been refunded, to find the 
+             * amount that remains credited towards to the campaign.
+             */
+            $campaign_remaining_amount = $campaign_donation->amount - array_sum( $refunds_per_campaign[ $campaign_donation->campaign_id ] );
+
+            if ( $campaign_remaining_amount > $refund_amount ) {
+                $campaign_refund_amount = $refund_amount;   
+            }
+            else {
+                $campaign_refund_amount = $campaign_remaining_amount;
+            }           
+
+            $refunds_per_campaign[ $campaign_donation->campaign_id ][] = $campaign_refund_amount;
+
+            /* Reduce the remaining amount to refund. */
+            $refund_amount -= $campaign_refund_amount;
+
+            /* Increase the total refund amount. */
+            $total_refund += $campaign_refund_amount;
+        }
+
+        $refund_log = array(
+            'time' => time(), 
+            'message' => $message, 
+            'campaign_refunds' => $refunds_per_campaign, 
+            'total_refund' => $total_refund
+        );
+
+        update_post_meta( $this->ID, 'donation_refund', $refund_log );
+
+        $this->update_status( 'charitable-refunded' );
+    }
+}
+
+endif; // End class_exists check