--- conflicted
+++ resolved
@@ -1,182 +1,91 @@
-<?php
-/**
- * Donation model
- *
- * @version     1.0.0
- * @package     Charitable/Classes/Charitable_Donation
- * @author      Eric Daams
- * @copyright   Copyright (c) 2015, Studio 164a
- * @license     http://opensource.org/licenses/gpl-2.0.php GNU Public License  
- */
-
-if ( ! defined( 'ABSPATH' ) ) exit; // Exit if accessed directly
-
-if ( ! class_exists( 'Charitable_Donation' ) ) :
-
-/**
- * Donation Model
- *
- * @since       1.0.0
- */
-
-class Charitable_Donation extends Charitable_Abstract_Donation {
-    
-    /** @public string donation type */
-    public $donation_type = 'simple';
-
-    /**
-     * Process a refund. 
-     *
-     * @param   float $refund_amount
-     * @param   string $message
-     * @return  void
-     * @access  public
-     * @since   1.0.0
-     */
-    public function process_refund( $refund_amount, $message = "" ) {       
-        $campaign_donations = $this->get_campaign_donations();
-
-        $refund_log = get_post_meta( $this->ID, 'donation_refund', true );
-
-        $total_refund = isset( $refund_log[ 'total_refund' ] ) ? $refund_log[ 'total_refund' ] : 0;
-        $refunds_per_campaign = isset( $refund_log[ 'campaign_refunds' ] ) ? $refund_log[ 'campaign_refunds' ] : array();
-        
-        foreach ( $this->get_campaign_donations() as $campaign_donation ) {
-
-            if ( $refund_amount == 0 ) {
-                break;
-            }
-
-            if ( ! isset( $refunds_per_campaign[ $campaign_donation->campaign_id ] ) ) {
-                $refunds_per_campaign[ $campaign_donation->campaign_id ] = array();
-            }
-
-            /** 
-             * Calculate the amount to be refunded out of this particular campaign's amount. 
-             *
-             * This takes into account any amounts that have already been refunded, to find the 
-             * amount that remains credited towards to the campaign.
-             */
-            $campaign_remaining_amount = $campaign_donation->amount - array_sum( $refunds_per_campaign[ $campaign_donation->campaign_id ] );
-
-            if ( $campaign_remaining_amount > $refund_amount ) {
-                $campaign_refund_amount = $refund_amount;   
-            }
-            else {
-                $campaign_refund_amount = $campaign_remaining_amount;
-            }           
-
-            $refunds_per_campaign[ $campaign_donation->campaign_id ][] = $campaign_refund_amount;
-
-            /* Reduce the remaining amount to refund. */
-            $refund_amount -= $campaign_refund_amount;
-
-            /* Increase the total refund amount. */
-            $total_refund += $campaign_refund_amount;
-        }
-
-        $refund_log = array(
-            'time' => time(), 
-            'message' => $message, 
-            'campaign_refunds' => $refunds_per_campaign, 
-            'total_refund' => $total_refund
-        );
-
-        update_post_meta( $this->ID, 'donation_refund', $refund_log );
-
-        $this->update_status( 'charitable-refunded' );
-<<<<<<< HEAD
-    }
-
-    /**
-     * Deprecated Methods
-     */
-
-    /**
-     * Return array of valid donations statuses. 
-     *
-     * @return  array
-     * @access  public
-     * @since   1.0.0
-     * @deprecated 1.3.0
-     */
-    public function get_valid_donation_statuses() {
-        _deprecated_function( __METHOD__, '1.3.0', 'charitable_get_valid_donation_statuses' );
-        return charitable_get_valid_donation_statuses();
-    }   
-
-    /**
-     * Returns whether the donation status is valid. 
-     *
-     * @return  boolean
-     * @access  public
-     * @since   1.0.0
-     * @deprecated 1.3.0
-     */
-    public function is_valid_donation_status( $status ) {
-        _deprecated_function( __METHOD__, '1.3.0', 'charitable_is_valid_donation_status' );
-        return charitable_is_valid_donation_status();
-    }
-
-    /**
-     * Returns the donation statuses that signify a donation was complete. 
-     *
-     * By default, this is just 'charitable-completed'. However, 'charitable-preapproval' 
-     * is also counted. 
-     *
-     * @return  string[]
-     * @access  public
-     * @since   1.0.0
-     * @deprecated 1.3.0
-     */
-    public function get_approval_statuses() {
-        _deprecated_function( __METHOD__, '1.3.0', 'charitable_get_approval_statuses' );
-        return charitable_get_approval_statuses();
-    }
-
-    /**
-     * Returns whether the passed status is an confirmed status. 
-     *
-     * @return  boolean
-     * @access  public
-     * @since   1.0.0
-     * @deprecated 1.3.0
-     */
-    public function is_approved_status( $status ) {
-        _deprecated_function( __METHOD__, '1.3.0', 'charitable_is_approved_status' );
-        return charitable_is_approved_status( $status );
-    }
-    /**
-     * Sanitize meta values before they are persisted to the database. 
-     *
-     * @param   mixed   $value
-     * @param   string  $key
-     * @return  mixed
-     * @access  public
-     * @since   1.0.0
-     * @deprecated 1.3.0
-     */
-    public function sanitize_meta( $value, $key ) {
-        _deprecated_function( __METHOD__, '1.3.0', 'charitable_sanitize_donation_meta()' );
-        return charitable_sanitize_donation_meta( $value, $key );
-    }
-
-    /**
-     * Flush the donations cache for every campaign receiving a donation. 
-     *
-     * @param   int $donation_id
-     * @return  void
-     * @access  public
-     * @since   1.0.0
-     */
-    public function flush_campaigns_donation_cache( $donation_id ) {
-        _deprecated_function( __METHOD__, '1.3.0', 'charitable_sanitize_donation_meta()' );
-        return charitable_flush_campaigns_donation_cache( $donation_id );
-    }
-=======
-    }
-
->>>>>>> e0750f9f
-}
-
-endif; // End class_exists check
+<?php
+/**
+ * Donation model
+ *
+ * @version     1.0.0
+ * @package     Charitable/Classes/Charitable_Donation
+ * @author      Eric Daams
+ * @copyright   Copyright (c) 2015, Studio 164a
+ * @license     http://opensource.org/licenses/gpl-2.0.php GNU Public License  
+ */
+
+if ( ! defined( 'ABSPATH' ) ) exit; // Exit if accessed directly
+
+if ( ! class_exists( 'Charitable_Donation' ) ) :
+
+/**
+ * Donation Model
+ *
+ * @since       1.0.0
+ */
+
+class Charitable_Donation extends Charitable_Abstract_Donation {
+    
+    /** @public string donation type */
+    public $donation_type = 'simple';
+
+    /**
+     * Process a refund. 
+     *
+     * @param   float $refund_amount
+     * @param   string $message
+     * @return  void
+     * @access  public
+     * @since   1.0.0
+     */
+    public function process_refund( $refund_amount, $message = "" ) {       
+        $campaign_donations = $this->get_campaign_donations();
+
+        $refund_log = get_post_meta( $this->ID, 'donation_refund', true );
+
+        $total_refund = isset( $refund_log[ 'total_refund' ] ) ? $refund_log[ 'total_refund' ] : 0;
+        $refunds_per_campaign = isset( $refund_log[ 'campaign_refunds' ] ) ? $refund_log[ 'campaign_refunds' ] : array();
+        
+        foreach ( $this->get_campaign_donations() as $campaign_donation ) {
+
+            if ( $refund_amount == 0 ) {
+                break;
+            }
+
+            if ( ! isset( $refunds_per_campaign[ $campaign_donation->campaign_id ] ) ) {
+                $refunds_per_campaign[ $campaign_donation->campaign_id ] = array();
+            }
+
+            /** 
+             * Calculate the amount to be refunded out of this particular campaign's amount. 
+             *
+             * This takes into account any amounts that have already been refunded, to find the 
+             * amount that remains credited towards to the campaign.
+             */
+            $campaign_remaining_amount = $campaign_donation->amount - array_sum( $refunds_per_campaign[ $campaign_donation->campaign_id ] );
+
+            if ( $campaign_remaining_amount > $refund_amount ) {
+                $campaign_refund_amount = $refund_amount;   
+            }
+            else {
+                $campaign_refund_amount = $campaign_remaining_amount;
+            }           
+
+            $refunds_per_campaign[ $campaign_donation->campaign_id ][] = $campaign_refund_amount;
+
+            /* Reduce the remaining amount to refund. */
+            $refund_amount -= $campaign_refund_amount;
+
+            /* Increase the total refund amount. */
+            $total_refund += $campaign_refund_amount;
+        }
+
+        $refund_log = array(
+            'time' => time(), 
+            'message' => $message, 
+            'campaign_refunds' => $refunds_per_campaign, 
+            'total_refund' => $total_refund
+        );
+
+        update_post_meta( $this->ID, 'donation_refund', $refund_log );
+
+        $this->update_status( 'charitable-refunded' );
+    }
+}
+
+endif; // End class_exists check