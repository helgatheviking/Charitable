--- conflicted
+++ resolved
@@ -149,19 +149,12 @@
 
 			$nonce = $_POST['charitable-donate-now'];
 
-<<<<<<< HEAD
-			if ( ! wp_verify_nonce( $nonce, 'charitable-donate' )
-				&& ! wp_verify_nonce( $nonce, 'charitable-donate-' ) // Kept for backwards compatibility.
-			) {
-				return;
-=======
 			if ( ! wp_verify_nonce( $nonce, 'charitable-donate' ) ) {
 
 				/* For backwards compatibility, we also check this nonce. */
 				if ( ! wp_verify_nonce( $nonce, 'charitable-donate-' ) ) {
 					return;
 				}
->>>>>>> dd3f78e2
 			}
 
 			/* Save the donation in the session */
