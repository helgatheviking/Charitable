--- conflicted
+++ resolved
@@ -1,875 +1,764 @@
-<?php
-/**
- * The class that is responsible for responding to donation events.
- *
- * @version     1.0.0
- * @package     Charitable/Classes/Charitable_Donation_Processor
- * @author      Eric Daams
- * @copyright   Copyright (c) 2015, Studio 164a
- * @license     http://opensource.org/licenses/gpl-2.0.php GNU Public License  
- */
-
-if ( ! defined( 'ABSPATH' ) ) exit; // Exit if accessed directly
-
-if ( ! class_exists( 'Charitable_Donation_Processor' ) ) : 
-
-/**
- * Charitable Donation Processor.
- *
- * @since       1.0.0
- */
-class Charitable_Donation_Processor {
-
-    /**
-     * The single instance of this class.  
-     *
-     * @var     Charitable_Donation_Processor|null
-     * @access  private
-     * @static
-     */
-    private static $instance = null;
-
-    /**
-     * The campaign receiving a donation. 
-     *
-     * @var     Charitable_Campaign|false
-     * @access  private
-     */
-    private $campaign;
-
-    /**
-     * The donation data. 
-     *
-     * @var     mixed[]
-     * @access  private
-     */
-    private $donation_data;
-
-    /**
-     * The campaign donations array.  
-     *
-     * @var     array
-     * @access  private
-     */
-    private $campaign_donations_data;
-
-    /**
-     * The donor ID for the current donation. 
-     *
-     * @var     int
-     * @access  private
-     */
-    private $donor_id;
-
-    /**
-     * The donoration ID for the current donation. 
-     *
-     * @var     int
-     * @access  private
-     */
-    private $donation_id;
-
-    /**
-     * Create class object. A private constructor, so this is used in a singleton context. 
-     * 
-     * @access  private
-     * @since   1.0.0
-     */
-    private function __construct() {
-        $this->campaign = charitable_get_current_campaign();
-    }
-
-    /**
-     * Returns and/or create the single instance of this class.  
-     *
-     * @return  Charitable_Donation_Processor
-     * @access  public
-     * @since   1.0.0
-     */
-    public static function get_instance() {
-        if ( is_null( self::$instance ) ) {
-            self::$instance = new Charitable_Donation_Processor();
-        }
-
-        return self::$instance;
-    }
-
-    /**
-     * Return the current campaign. 
-     *
-     * @return  Charitable_Campaign|false False if no campaign is set. Campaign object otherwise.
-     * @access  public
-     * @since   1.0.0
-     */
-    public function get_campaign() {
-        return $this->campaign;
-    }
-
-    /**
-     * Executed when a user first clicks the Donate button on a campaign. 
-     *
-     * @return  void
-     * @access  public
-     * @static
-     * @since   1.0.0
-     */
-    public static function add_donation_to_session() {
-        $processor = self::get_instance();
-
-        if ( ! $processor->get_campaign() ) {
-            return;
-        }       
-
-        /* Save the donation in the session */
-        charitable_get_session()->add_donation( $processor->get_campaign()->ID, 0 );
-        
-        $donations_url = charitable_get_permalink( 'campaign_donation_page', array( 'campaign_id' => $processor->get_campaign()->ID ) );
-        
-        wp_redirect( $donations_url );
-
-        die();
-    }
-
-    /**
-     * Process the donation. 
-     *
-     * This is used by all donation form submissions, AJAX or not.  
-     *
-     * @return  mixed
-     * @access  public
-     * @since   1.3.0
-     */
-    public function process_donation( ) {
-        $processor = self::get_instance();
-        $campaign = $processor->get_campaign();
-
-        if ( ! $campaign ) {
-            return;
-        }
-
-        /* Validate the form submission and retrieve the values. */
-        $form = $campaign->get_donation_form();
-
-        /**
-         * @hook charitable_before_process_donation_form
-         */
-        do_action( 'charitable_before_process_donation_form', $processor, $form );
-
-        if ( ! $form->validate_submission() ) {
-            return false;
-        }
-
-        $values = $form->get_donation_values();
-        
-        $gateway = $values[ 'gateway' ];
-
-        /* Validate the gateway values */    
-        if ( ! apply_filters( 'charitable_validate_donation_form_submission_gateway', true, $gateway, $values ) ) {
-            return false;
-        }
-        
-        $this->donation_id = $processor->save_donation( $values );
-
-        /**
-<<<<<<< HEAD
-         * We check whether the gateway is compatible with version 1.3, since Charitable 1.3
-         * change the hook into a filter (instead of an action).
-         */        
-        if ( $this->gateway_is_130_compatible( $gateway ) ) { 
-
-            /**
-             * Fire a hook for payment gateways to process the donation.
-             *
-             * - TRUE :  If the donation was processed successfully and the user should 
-             *           be redirected to the donation receipt.
-             * - FALSE : If the donation could not be processed successfully and the user
-             *           should be redirected back to the donation form.
-             * - ARRAY : If the user needs to be redirected somewhere other than the donation
-             *           receipt or donation form. Array should contain two values: 
-             *           `redirect` : The url to be redirected to.
-             *           `safe` : Whether to use wp_safe_redirect. If unset, will default to true.
-             *
-             * @hook charitable_process_donation_$gateway
-             */                        
-            return apply_filters( 'charitable_process_donation_' . $gateway, true, $this->donation_id, $processor );            
-        }
-        else {
-            /**
-             * A fallback for payment gateways that have not been updated. 
-             */
-            do_action( 'charitable_process_donation_' . $gateway, $this->donation_id, $processor );
-
-            /**
-             * If we get this far, forward the user through to the receipt page.
-             */
-            wp_safe_redirect( charitable_get_permalink( 'donation_receipt_page', array( 'donation_id' => $this->donation_id ) ) );
-            
-            die();
-        }      
-    }
-
-=======
-         * Fire a hook for payment gateways to process the donation.
-         *
-         * In Charitable 1.3 this was changed into a filter, instead of an action.
-         * All gateway extensions should be updated before 1.3 comes out, but 
-         * since we can't be sure that people will have updated the plugin ahead
-         * of time, we retain support for the old method in 1.3.
-         */
-        $hook = 'charitable_process_donation_' . $gateway;
-
-        /**
-         * @todo has_filter won't work. Check for `supports` array on gateway instead.
-         */        
-        if ( $this->gateway_is_130_compatible( $gateway ) ) { 
-            /**
-             * Fire a hook for payment gateways to process the donation.
-             *
-             * In Charitable 1.3 this was changed into a filter, instead of an action.
-             * Callbacks should return one of the following values: 
-             *
-             * - TRUE :  If the donation was processed successfully and the user should 
-             *           be redirected to the donation receipt.
-             * - FALSE : If the donation could not be processed successfully and the user
-             *           should be redirected back to the donation form.
-             * - ARRAY : If the user needs to be redirected somewhere other than the donation
-             *           receipt or donation form. Array should contain two values: 
-             *           `redirect` : The url to be redirected to.
-             *           `safe` : Whether to use wp_safe_redirect. If unset, will default to true.
-             *
-             * @hook charitable_process_donation_$gateway
-             */            
-            return apply_filters( $hook, true, $this->donation_id, $processor );
-
-        }
-        else {
-            /**
-             * A fallback for payment gateways that have not been updated. 
-             */
-            do_action( $hook, $this->donation_id, $processor );
-
-            /**
-             * If we get this far, forward the user through to the receipt page.
-             */
-            wp_safe_redirect( charitable_get_permalink( 'donation_receipt_page', array( 'donation_id' => $this->donation_id ) ) );
-            
-            die();
-        }      
-    }
-
->>>>>>> ed54f1a2
-    /**
-     * Save a donation submitted through a page reload (i.e. not AJAX).
-     *
-     * @return  void
-     * @access  public
-     * @static
-     * @since   1.0.0
-     */
-    public static function process_donation_form_submission() {
-        $processor = self::get_instance();
-
-        $result = $processor->process_donation();
-
-        $processor->redirect_after_gateway_processing( $result );
-    }
-
-    /**
-     * Add a donation with AJAX. 
-     *
-     * @return  json
-     * @access  public
-     * @static
-     * @since   1.3.0
-     */
-    public static function ajax_process_donation_form_submission() {  
-        if ( ! isset( $_POST[ 'campaign_id' ] ) ) {
-            wp_send_json_error( new WP_Error( 'missing_campaign_id', __( 'Campaign ID was not found. Unable to create donation.', 'charitable' ) ) );
-        }
-
-        $processor = self::get_instance();
-
-        $result = $processor->process_donation();
-
-        if ( $result ) {
-            $response = array(
-                'success' => true,
-                'redirect_to' => $processor->get_redirection_after_gateway_processing( $result )
-            );
-        }
-        else {
-            $errors = charitable_get_notices()->get_errors();
-
-            if ( empty( $errors ) ) {
-                $errors = array( __( 'Unable to process donation.', 'charitable' ) );
-            }
-<<<<<<< HEAD
-
-            ob_start();
-            
-            charitable_template( 'form-fields/errors.php', array(
-                'errors' => $errors
-            ) );
-
-            $errors = ob_get_clean(); 
-            
-            $response = array(
-                'success' => false,
-                'errors' => $errors
-            );
-        }
-
-        wp_send_json( $response );  
-=======
-
-            ob_start();
-            
-            charitable_template( 'form-fields/errors.php', array(
-                'errors' => $errors
-            ) );
-
-            $errors = ob_get_clean(); 
-            
-            $response = array(
-                'success' => false,
-                'errors' => $errors
-            );
-        }
-
-        wp_send_json( $response );
-
-        // $form_action = isset( $_POST[ 'form_action' ] ) ? $_POST[ 'form_action' ] : 'make_donation';
-
-        // $campaign = new Charitable_Campaign( $_POST[ 'campaign_id' ] );
-        
-        // /**
-        //  * @hook    charitable_before_save_ajax_donation
-        //  */
-        // do_action( 'charitable_before_save_ajax_donation', $campaign );
-
-        // if ( 'make_donation_streamlined' == $form_action ) {
-
-        //     $form = new Charitable_Donation_Amount_Form( $campaign );
-        //     $donation_id = $form->save_donation();
-
-        // }
-        // else {
-
-        //     $form = $campaign->get_donation_form();
-        //     $donation_id = $campaign->get_donation_form()->save_donation();
-        // }
-
-        // /**
-        //  * @hook    charitable_after_save_ajax_donation
-        //  */
-        // do_action( 'charitable_after_save_ajax_donation', $donation_id, $campaign, $form );
-
-        // $data = apply_filters( 'charitable_ajax_make_donation_data', array(
-        //     'donation_id' => $donation_id
-        // ), $donation_id, $campaign );
-
-        // wp_send_json_success( $data );      
->>>>>>> ed54f1a2
-    }
-
-    /**
-     * Save a donation.
-     *
-     * @return  void
-     * @access  public
-     * @static
-     * @since   1.0.0
-     */
-    public static function make_donation_streamlined() {
-        $processor = self::get_instance();
-        $campaign = $processor->get_campaign();
-
-        if ( ! $campaign ) {
-            return;
-        }
-
-        /* Validate the form submission and retrieve the values. */
-        $form = new Charitable_Donation_Amount_Form( $campaign );
-
-        /**
-         * @hook charitable_before_process_donation_amount_form
-         */
-        do_action( 'charitable_before_process_donation_amount_form', $processor, $form );        
-
-        if ( ! $form->validate_submission() ) {
-            return;
-        }
-
-        $submitted = $form->get_donation_values();
-
-        charitable_get_session()->add_donation( $submitted[ 'campaign_id' ], $submitted[ 'amount' ] );
-        
-        /**
-         * @hook charitable_after_process_donation_amount_form
-         */
-        do_action( 'charitable_after_process_donation_amount_form', $processor, $submitted );
-
-        /**
-         * If we get this far, forward the user through to the donation page.
-         */
-        wp_safe_redirect( charitable_get_permalink( 'campaign_donation_page', array( 'campaign_id' => $submitted[ 'campaign_id' ] ) ) );
-        die();
-    } 
-
-    /**
-     * Inserts a new donation.
-     *
-     * This method is designed to be completely form agnostic. 
-     *
-     * We use this when integrating third-party systems like Easy Digital Downloads and 
-     * WooCommerce. 
-     *
-     * @param   mixed[] $values
-     * @return  int $donation_id    Returns 0 in case of failure. Positive donation ID otherwise.
-     * @access  public
-     * @since   1.0.0
-     */
-    public function save_donation( array $values ) {
-        /**
-         * @hook charitable_donation_values
-         */        
-        $this->donation_data = apply_filters( 'charitable_donation_values', $values );
-
-        if ( ! $this->get_campaign_donations_data() ) {
-            _doing_it_wrong( __METHOD__, 'A donation cannot be inserted without an array of campaigns being donated to.', '1.0.0' );
-            return 0;
-        }
-
-        if ( ! $this->is_valid_user_data() ) {
-            _doing_it_wrong( __METHOD__, 'A donation cannot be inserted without valid user data.', '1.0.0' );
-            return 0;
-        }
-
-        /**
-         * @hook charitable_before_save_donation
-         */
-        do_action( 'charitable_before_save_donation', $this );
-
-        $donation_id = wp_insert_post( $this->parse_donation_data() );
-
-        $this->set_donation_key();
-
-        if ( is_wp_error( $donation_id ) ) {
-            charitable_get_notices()->add_errors_from_wp_error( $donation_id );
-            return 0;
-        }
-
-        if ( 0 == $donation_id ) {
-            charitable_get_notices()->add_error( __( 'We were unable to save the donation. Please try again.', 'charitable' ) );
-            return 0;
-        }
-        
-        $this->save_campaign_donations( $donation_id );
-
-        $this->save_donation_meta( $donation_id );             
-
-        $this->update_donation_log( $donation_id, __( 'Donation created.', 'charitable' ) );
-
-        if ( ! is_admin() ) {
-            charitable_get_session()->add_donation_key( $this->get_donation_data_value( 'donation_key' ) );
-        }        
-
-        /**
-         * @hook charitable_after_save_donation
-         */
-        do_action( 'charitable_after_save_donation', $donation_id, $this );
-    
-        return $donation_id;
-    }
-
-    /**
-     * Inserts the campaign donations into the campaign_donations table. 
-     *
-     * @param   int $donation_id
-     * @return  int The number of donations inserted. 
-     * @access  public
-     * @since   1.0.0
-     */
-    public function save_campaign_donations( $donation_id ) {        
-        $campaigns = $this->get_campaign_donations_data();
-
-        foreach ( $campaigns as $campaign ) {
-            $campaign[ 'donor_id' ] = $this->get_donor_id();
-            $campaign[ 'donation_id' ] = $donation_id;
-        
-            $campaign_donation_id = charitable_get_table( 'campaign_donations' )->insert( $campaign );
-
-            if ( 0 == $campaign_donation_id ) {
-                return 0;
-            }
-        }
-
-        return count( $campaigns );
-    }
-
-    /**
-     * Save the meta for the donation.  
-     *
-     * @param   int $donation_id
-     * @return  void
-     * @access  public
-     * @since   1.0.0
-     */
-    public function save_donation_meta( $donation_id ) {
-        $meta = array(
-            'donation_gateway'  => $this->get_donation_data_value( 'gateway' ), 
-            'donor'             => $this->get_donation_data_value( 'user' ), 
-            'test_mode'         => charitable_get_option( 'test_mode', 0 ), 
-            'donation_key'      => $this->get_donation_data_value( 'donation_key' )
-        );
-
-        if ( $this->get_donation_data_value( 'meta' ) ) {
-            $meta = array_merge( $meta, $this->get_donation_data_value( 'meta' ) );
-        }
-
-        $meta = apply_filters( 'charitable_donation_meta', $meta, $donation_id, $this );
-
-        foreach ( $meta as $meta_key => $value ) {  
-            $value = apply_filters( 'charitable_sanitize_donation_meta', $value, $meta_key );
-            update_post_meta( $donation_id, $meta_key, $value );
-        }        
-    }
-
-    /**
-     * Add a message to the donation log. 
-     *
-     * @param   string      $message
-     * @return  void
-     * @access  public
-     * @since   1.0.0
-     */
-    public function update_donation_log( $donation_id, $message ) {
-        $log = Charitable_Donation::get_donation_log( $donation_id );
-
-        $log[] = array( 
-            'time'      => time(), 
-            'message'   => $message
-        );
-
-        update_post_meta( $donation_id, '_donation_log', $log );
-    }
-
-    /**
-     * Returns the submitted donation data. 
-     *
-     * @return  mixed[]
-     * @access  public
-     * @since   1.0.0
-     */
-    public function get_donation_data() {
-        return $this->donation_data;
-    }
-
-    /**
-     * Return the submitted value for a particular key.
-     *
-     * @param   string $key     The key to search for.
-     * @param   mixed $default  Fallback value to return if the data is not set.
-     * @return  mixed
-     * @access  public
-     * @since   1.0.0
-     */
-    public function get_donation_data_value( $key, $default = false ) {
-        $data = $this->get_donation_data();
-        return isset( $data[ $key ] ) ? $data[ $key ] : $default;
-    }
-
-    /**
-     * Returns the campaign donations array, or false if the data is invalid. 
-     *
-     * @return  string[]|false
-     * @access  public
-     * @since   1.0.0
-     */
-    public function get_campaign_donations_data() {
-        if ( ! isset( $this->campaign_donations_data ) ) {
-
-            if ( ! is_array( $this->get_donation_data_value( 'campaigns' ) ) ) {
-                return false;
-            }
-            
-            $this->campaign_donations_data = array();
-
-            foreach ( $this->get_donation_data_value( 'campaigns' ) as $campaign ) {
-
-                /* If the amount or campaign_id are missing, this donation won't work. */
-                if ( ! isset( $campaign[ 'campaign_id' ] ) || ! isset( $campaign[ 'amount' ] ) ) {
-                    return false;
-                }
-
-                if ( ! isset( $campaign[ 'campaign_name' ] ) ) {
-                    $campaign[ 'campaign_name' ] = get_the_title( $campaign[ 'campaign_id' ] );
-                }
-
-                $this->campaign_donations_data[] = $campaign;
-            }
-        }
-        
-        return $this->campaign_donations_data;
-    }
-
-    /**
-     * Returns the donor_id for the current donation. 
-     *
-     * @return  int
-     * @access  public
-     * @since   1.0.0
-     */
-    public function get_donor_id() {
-        if ( ! isset( $this->donor_id ) ) {
-            $this->donor_id = $this->get_donation_data_value( 'donor_id', 0 );
-
-            if ( $this->donor_id ) {
-                return $this->donor_id;
-            }
-
-            $user_id = $this->get_donation_data_value( 'user_id', get_current_user_id() );
-            $user_data = $this->get_donation_data_value( 'user', array() );
-
-            if ( $user_id ) {
-                $this->donor_id = charitable_get_table( 'donors' )->get_donor_id( $user_id );
-            }    
-            elseif ( isset( $user_data[ 'email' ] ) ) {
-                $this->donor_id = charitable_get_table( 'donors' )->get_donor_id_by_email( $user_data[ 'email' ] );
-            }
-
-            /* If we still do not have a donor ID, it means that this is a first-time donor */
-            if ( 0 == $this->donor_id ) {
-                $user = new Charitable_User( $user_id );
-                $this->donor_id = $user->add_donor( $user_data );
-            }
-        }        
-        
-        return $this->donor_id;
-    }
-
-    /**
-     * Return the IPN url.
-     *
-     * IPNs in Charitable are structured in this way: charitable-listener=gateway
-     *
-     * @param   string $gateway
-     * @return  string
-     * @access  public
-     * @since   1.0.0
-     */
-    public function get_ipn_url( $gateway ) {
-        return add_query_arg( 'charitable-listener', $gateway, home_url( 'index.php' ) );
-    }
-
-    /**
-     * Checks for calls to our IPN. 
-     *
-     * This method is called on the init hook.
-     *
-     * IPNs in Charitable are structured in this way: charitable-listener=gateway
-     *
-     * @return  boolean True if this is a call to our IPN. False otherwise.
-     * @access  public
-     * @static
-     * @since   1.0.0
-     */
-    public static function ipn_listener() {
-        if ( isset( $_GET[ 'charitable-listener' ] ) ) {
-
-            $gateway = $_GET[ 'charitable-listener' ];
-            do_action( 'charitable_process_ipn_' . $gateway );
-            return true;
-        }
-
-        return false;
-    }
-
-    /**
-     * Redirect the user after the gateway has processed the donation. 
-     *
-     * @uses    Charitable_Donation_Processor::get_redirection_after_gateway_processing()
-     * @param   mixed $gateway_processing
-     * @return  void
-     * @access  private
-     * @since   1.3.0
-     */
-    private function redirect_after_gateway_processing( $gateway_processing ) {
-        $redirect_url = $this->get_redirection_after_gateway_processing( $gateway_processing );
-
-        /** 
-         * If the gateway processing failed, add the error notices to the session. 
-         */
-        if ( false == $gateway_processing ) {
-            charitable_get_session()->add_notices();
-        }
-
-<<<<<<< HEAD
-        /**
-         * Set the redirect status to use.
-         */
-        $status = isset( $gateway_processing[ 'status' ] ) ? $gateway_processing[ 'status' ] : 302;
-
-=======
->>>>>>> ed54f1a2
-        /** 
-         * If the gateway processing returned an array with a directive to NOT
-         * use wp_safe_redirect, use wp_redirect instead.
-         */
-        if ( isset( $gateway_processing[ 'safe' ] ) && false == $gateway_processing[ 'safe' ] ) {
-<<<<<<< HEAD
-            wp_redirect( $redirect_url, $status );
-            die();
-        }        
-
-        wp_safe_redirect( $redirect_url, $status );
-=======
-            wp_redirect( $redirect_url );
-            die();
-        }        
-
-        wp_safe_redirect( $redirect_url );
->>>>>>> ed54f1a2
-
-        die();
-    }
-
-    /**
-     * Return the URL that the donor should be redirected to.
-     *
-     * @param   mixed $gateway_processing
-     * @param   int $donation_id
-     * @return  string
-     * @access  private
-     * @since   1.3.0
-     */
-    private function get_redirection_after_gateway_processing( $gateway_processing ) {
-        if ( false == $gateway_processing ) {
-            
-            $redirect_url = esc_url( add_query_arg( array( 'donation_id' => $this->donation_id ), wp_get_referer() ) );            
-
-        }
-        elseif ( is_array( $gateway_processing ) && isset( $gateway_processing[ 'redirect' ] ) ) {
-
-            $redirect_url = $gateway_processing[ 'redirect' ];
-
-        }
-        else {
-
-            /* Fall back to returning the donation receipt URL. */
-            $redirect_url = charitable_get_permalink( 'donation_receipt_page', array( 'donation_id' => $this->donation_id ) );
-
-        }
-        
-        return $redirect_url;
-    }
-
-    /**
-     * Validate user data passed to insert. 
-     *
-     * @return  boolean
-     * @access  private
-     * @since   1.0.0
-     */
-    private function is_valid_user_data() {
-        $ret = $this->get_donation_data_value( 'user_id' ) || $this->get_donation_data_value( 'donor_id' );
-
-        if ( ! $ret ) {
-            $user = $this->get_donation_data_value( 'user' );
-            $ret = isset( $user[ 'email' ] );
-        }
-
-        return $ret;
-    }
-
-    /**
-     * Parse the donation data, based on the passed $values array. 
-     *
-     * @return  array
-     * @access  private
-     * @since   1.0.0
-     */
-    private function parse_donation_data() {        
-        $core_values = array(
-            'post_type'     => 'donation', 
-            'post_author'   => $this->get_donation_data_value( 'user_id', get_current_user_id() ), 
-            'post_status'   => $this->get_donation_status(),
-            'post_content'  => $this->get_donation_data_value( 'note', '' ), 
-            'post_parent'   => $this->get_donation_data_value( 'donation_plan', 0 ),
-            'post_date'     => $this->get_donation_data_value( 'date', date('Y-m-d h:i:s') ),
-            'post_title'    => sprintf( '%s &ndash; %s', $this->get_donor_name(), $this->get_campaign_names() )
-        );                      
-        $core_values[ 'post_date_gmt' ] = get_gmt_from_date( $core_values[ 'post_date' ] );
-
-        return apply_filters( 'charitable_donation_values_core', $core_values, $this );
-    }
-
-    /**
-     * Returns the donation status. Defaults to charitable-pending.
-     *
-     * @return  string
-     * @access  private
-     * @since   1.0.0
-     */
-    private function get_donation_status() {
-        $status = $this->get_donation_data_value( 'status', 'charitable-pending' );
-
-        if ( ! Charitable_Donation::is_valid_donation_status( $status ) ) {
-            $status = 'charitable-pending';
-        }
-
-        return $status;
-    }
-
-    /**
-     * Returns the name of the donor. 
-     *
-     * @return  string
-     * @access  private
-     * @since   1.0.0
-     */
-    private function get_donor_name() {
-        $user = new WP_User( $this->get_donation_data_value( 'user_id', 0 ) );
-        $user_data = $this->get_donation_data_value( 'user' );
-        $first_name = isset( $user_data[ 'first_name' ] ) ? $user_data[ 'first_name' ] : $user->get( 'first_name' );
-        $last_name = isset( $user_data[ 'last_name' ] ) ? $user_data[ 'last_name' ] : $user->get( 'last_name' );
-        return trim( sprintf( '%s %s', $first_name, $last_name ) );
-    }
-
-    /**
-     * Returns a comma separated list of the campaigns that are being donated to. 
-     *
-     * @return  string
-     * @access  private
-     * @since   1.0.0
-     */
-    private function get_campaign_names() {
-        $campaigns = wp_list_pluck( $this->get_campaign_donations_data(), 'campaign_name' );
-        return implode( ', ', $campaigns );
-    }
-
-    /**
-     * Set a unique key for the donation. 
-     *
-     * @return  void
-     * @access  private
-     * @since   1.0.0
-     */
-    private function set_donation_key() {
-        $this->donation_data[ 'donation_key' ] = strtolower( md5( uniqid() ) );
-    }
-
-    /**
-     * Checks whether the given gateway has been updated for compatibility with 1.3.
-     *
-     * @param   string $gateway
-     * @return  boolean
-     * @access  private
-     * @since   1.3.0
-     */
-    private function gateway_is_130_compatible( $gateway ) {
-        return Charitable_Gateways::get_instance()->get_gateway_object( $gateway )->supports( '1.3.0' );
-    }
-}
-
+<?php
+/**
+ * The class that is responsible for responding to donation events.
+ *
+ * @version     1.0.0
+ * @package     Charitable/Classes/Charitable_Donation_Processor
+ * @author      Eric Daams
+ * @copyright   Copyright (c) 2015, Studio 164a
+ * @license     http://opensource.org/licenses/gpl-2.0.php GNU Public License  
+ */
+
+if ( ! defined( 'ABSPATH' ) ) exit; // Exit if accessed directly
+
+if ( ! class_exists( 'Charitable_Donation_Processor' ) ) : 
+
+/**
+ * Charitable Donation Processor.
+ *
+ * @since       1.0.0
+ */
+class Charitable_Donation_Processor {
+
+    /**
+     * The single instance of this class.  
+     *
+     * @var     Charitable_Donation_Processor|null
+     * @access  private
+     * @static
+     */
+    private static $instance = null;
+
+    /**
+     * The campaign receiving a donation. 
+     *
+     * @var     Charitable_Campaign|false
+     * @access  private
+     */
+    private $campaign;
+
+    /**
+     * The donation data. 
+     *
+     * @var     mixed[]
+     * @access  private
+     */
+    private $donation_data;
+
+    /**
+     * The campaign donations array.  
+     *
+     * @var     array
+     * @access  private
+     */
+    private $campaign_donations_data;
+
+    /**
+     * The donor ID for the current donation. 
+     *
+     * @var     int
+     * @access  private
+     */
+    private $donor_id;
+
+    /**
+     * The donoration ID for the current donation. 
+     *
+     * @var     int
+     * @access  private
+     */
+    private $donation_id;
+
+    /**
+     * Create class object. A private constructor, so this is used in a singleton context. 
+     * 
+     * @access  private
+     * @since   1.0.0
+     */
+    private function __construct() {
+        $this->campaign = charitable_get_current_campaign();
+    }
+
+    /**
+     * Returns and/or create the single instance of this class.  
+     *
+     * @return  Charitable_Donation_Processor
+     * @access  public
+     * @since   1.0.0
+     */
+    public static function get_instance() {
+        if ( is_null( self::$instance ) ) {
+            self::$instance = new Charitable_Donation_Processor();
+        }
+
+        return self::$instance;
+    }
+
+    /**
+     * Return the current campaign. 
+     *
+     * @return  Charitable_Campaign|false False if no campaign is set. Campaign object otherwise.
+     * @access  public
+     * @since   1.0.0
+     */
+    public function get_campaign() {
+        return $this->campaign;
+    }
+
+    /**
+     * Executed when a user first clicks the Donate button on a campaign. 
+     *
+     * @return  void
+     * @access  public
+     * @static
+     * @since   1.0.0
+     */
+    public static function add_donation_to_session() {
+        $processor = self::get_instance();
+
+        if ( ! $processor->get_campaign() ) {
+            return;
+        }       
+
+        /* Save the donation in the session */
+        charitable_get_session()->add_donation( $processor->get_campaign()->ID, 0 );
+        
+        $donations_url = charitable_get_permalink( 'campaign_donation_page', array( 'campaign_id' => $processor->get_campaign()->ID ) );
+        
+        wp_redirect( $donations_url );
+
+        die();
+    }
+
+    /**
+     * Process the donation. 
+     *
+     * This is used by all donation form submissions, AJAX or not.  
+     *
+     * @return  mixed
+     * @access  public
+     * @since   1.3.0
+     */
+    public function process_donation( ) {
+        $processor = self::get_instance();
+        $campaign = $processor->get_campaign();
+
+        if ( ! $campaign ) {
+            return;
+        }
+
+        /* Validate the form submission and retrieve the values. */
+        $form = $campaign->get_donation_form();
+
+        /**
+         * @hook charitable_before_process_donation_form
+         */
+        do_action( 'charitable_before_process_donation_form', $processor, $form );
+
+        if ( ! $form->validate_submission() ) {
+            return false;
+        }
+
+        $values = $form->get_donation_values();
+        
+        $gateway = $values[ 'gateway' ];
+
+        /* Validate the gateway values */    
+        if ( ! apply_filters( 'charitable_validate_donation_form_submission_gateway', true, $gateway, $values ) ) {
+            return false;
+        }
+        
+        $this->donation_id = $processor->save_donation( $values );
+
+        /**
+         * We check whether the gateway is compatible with version 1.3, since Charitable 1.3
+         * change the hook into a filter (instead of an action).
+         */        
+        if ( $this->gateway_is_130_compatible( $gateway ) ) { 
+
+            /**
+             * Fire a hook for payment gateways to process the donation.
+             *
+             * - TRUE :  If the donation was processed successfully and the user should 
+             *           be redirected to the donation receipt.
+             * - FALSE : If the donation could not be processed successfully and the user
+             *           should be redirected back to the donation form.
+             * - ARRAY : If the user needs to be redirected somewhere other than the donation
+             *           receipt or donation form. Array should contain two values: 
+             *           `redirect` : The url to be redirected to.
+             *           `safe` : Whether to use wp_safe_redirect. If unset, will default to true.
+             *
+             * @hook charitable_process_donation_$gateway
+             */                        
+            return apply_filters( 'charitable_process_donation_' . $gateway, true, $this->donation_id, $processor );            
+        }
+        else {
+            /**
+             * A fallback for payment gateways that have not been updated. 
+             */
+            do_action( 'charitable_process_donation_' . $gateway, $this->donation_id, $processor );
+
+            /**
+             * If we get this far, forward the user through to the receipt page.
+             */
+            wp_safe_redirect( charitable_get_permalink( 'donation_receipt_page', array( 'donation_id' => $this->donation_id ) ) );
+            
+            die();
+        }      
+    }
+
+    /**
+     * Save a donation submitted through a page reload (i.e. not AJAX).
+     *
+     * @return  void
+     * @access  public
+     * @static
+     * @since   1.0.0
+     */
+    public static function process_donation_form_submission() {
+        $processor = self::get_instance();
+
+        $result = $processor->process_donation();
+
+        $processor->redirect_after_gateway_processing( $result );
+    }
+
+    /**
+     * Add a donation with AJAX. 
+     *
+     * @return  json
+     * @access  public
+     * @static
+     * @since   1.3.0
+     */
+    public static function ajax_process_donation_form_submission() {  
+        if ( ! isset( $_POST[ 'campaign_id' ] ) ) {
+            wp_send_json_error( new WP_Error( 'missing_campaign_id', __( 'Campaign ID was not found. Unable to create donation.', 'charitable' ) ) );
+        }
+
+        $processor = self::get_instance();
+
+        $result = $processor->process_donation();
+
+        if ( $result ) {
+            $response = array(
+                'success' => true,
+                'redirect_to' => $processor->get_redirection_after_gateway_processing( $result )
+            );
+        }
+        else {
+            $errors = charitable_get_notices()->get_errors();
+
+            if ( empty( $errors ) ) {
+                $errors = array( __( 'Unable to process donation.', 'charitable' ) );
+            }
+
+            ob_start();
+            
+            charitable_template( 'form-fields/errors.php', array(
+                'errors' => $errors
+            ) );
+
+            $errors = ob_get_clean(); 
+            
+            $response = array(
+                'success' => false,
+                'errors' => $errors
+            );
+        }
+
+        wp_send_json( $response );  
+    }
+
+    /**
+     * Save a donation.
+     *
+     * @return  void
+     * @access  public
+     * @static
+     * @since   1.0.0
+     */
+    public static function make_donation_streamlined() {
+        $processor = self::get_instance();
+        $campaign = $processor->get_campaign();
+
+        if ( ! $campaign ) {
+            return;
+        }
+
+        /* Validate the form submission and retrieve the values. */
+        $form = new Charitable_Donation_Amount_Form( $campaign );
+
+        /**
+         * @hook charitable_before_process_donation_amount_form
+         */
+        do_action( 'charitable_before_process_donation_amount_form', $processor, $form );        
+
+        if ( ! $form->validate_submission() ) {
+            return;
+        }
+
+        $submitted = $form->get_donation_values();
+
+        charitable_get_session()->add_donation( $submitted[ 'campaign_id' ], $submitted[ 'amount' ] );
+        
+        /**
+         * @hook charitable_after_process_donation_amount_form
+         */
+        do_action( 'charitable_after_process_donation_amount_form', $processor, $submitted );
+
+        /**
+         * If we get this far, forward the user through to the donation page.
+         */
+        wp_safe_redirect( charitable_get_permalink( 'campaign_donation_page', array( 'campaign_id' => $submitted[ 'campaign_id' ] ) ) );
+        die();
+    } 
+
+    /**
+     * Inserts a new donation.
+     *
+     * This method is designed to be completely form agnostic. 
+     *
+     * We use this when integrating third-party systems like Easy Digital Downloads and 
+     * WooCommerce. 
+     *
+     * @param   mixed[] $values
+     * @return  int $donation_id    Returns 0 in case of failure. Positive donation ID otherwise.
+     * @access  public
+     * @since   1.0.0
+     */
+    public function save_donation( array $values ) {
+        /**
+         * @hook charitable_donation_values
+         */        
+        $this->donation_data = apply_filters( 'charitable_donation_values', $values );
+
+        if ( ! $this->get_campaign_donations_data() ) {
+            _doing_it_wrong( __METHOD__, 'A donation cannot be inserted without an array of campaigns being donated to.', '1.0.0' );
+            return 0;
+        }
+
+        if ( ! $this->is_valid_user_data() ) {
+            _doing_it_wrong( __METHOD__, 'A donation cannot be inserted without valid user data.', '1.0.0' );
+            return 0;
+        }
+
+        /**
+         * @hook charitable_before_save_donation
+         */
+        do_action( 'charitable_before_save_donation', $this );
+
+        $donation_id = wp_insert_post( $this->parse_donation_data() );
+
+        $this->set_donation_key();
+
+        if ( is_wp_error( $donation_id ) ) {
+            charitable_get_notices()->add_errors_from_wp_error( $donation_id );
+            return 0;
+        }
+
+        if ( 0 == $donation_id ) {
+            charitable_get_notices()->add_error( __( 'We were unable to save the donation. Please try again.', 'charitable' ) );
+            return 0;
+        }
+        
+        $this->save_campaign_donations( $donation_id );
+
+        $this->save_donation_meta( $donation_id );             
+
+        $this->update_donation_log( $donation_id, __( 'Donation created.', 'charitable' ) );
+
+        if ( ! is_admin() ) {
+            charitable_get_session()->add_donation_key( $this->get_donation_data_value( 'donation_key' ) );
+        }        
+
+        /**
+         * @hook charitable_after_save_donation
+         */
+        do_action( 'charitable_after_save_donation', $donation_id, $this );
+    
+        return $donation_id;
+    }
+
+    /**
+     * Inserts the campaign donations into the campaign_donations table. 
+     *
+     * @param   int $donation_id
+     * @return  int The number of donations inserted. 
+     * @access  public
+     * @since   1.0.0
+     */
+    public function save_campaign_donations( $donation_id ) {        
+        $campaigns = $this->get_campaign_donations_data();
+
+        foreach ( $campaigns as $campaign ) {
+            $campaign[ 'donor_id' ] = $this->get_donor_id();
+            $campaign[ 'donation_id' ] = $donation_id;
+        
+            $campaign_donation_id = charitable_get_table( 'campaign_donations' )->insert( $campaign );
+
+            if ( 0 == $campaign_donation_id ) {
+                return 0;
+            }
+        }
+
+        return count( $campaigns );
+    }
+
+    /**
+     * Save the meta for the donation.  
+     *
+     * @param   int $donation_id
+     * @return  void
+     * @access  public
+     * @since   1.0.0
+     */
+    public function save_donation_meta( $donation_id ) {
+        $meta = array(
+            'donation_gateway'  => $this->get_donation_data_value( 'gateway' ), 
+            'donor'             => $this->get_donation_data_value( 'user' ), 
+            'test_mode'         => charitable_get_option( 'test_mode', 0 ), 
+            'donation_key'      => $this->get_donation_data_value( 'donation_key' )
+        );
+
+        if ( $this->get_donation_data_value( 'meta' ) ) {
+            $meta = array_merge( $meta, $this->get_donation_data_value( 'meta' ) );
+        }
+
+        $meta = apply_filters( 'charitable_donation_meta', $meta, $donation_id, $this );
+
+        foreach ( $meta as $meta_key => $value ) {  
+            $value = apply_filters( 'charitable_sanitize_donation_meta', $value, $meta_key );
+            update_post_meta( $donation_id, $meta_key, $value );
+        }        
+    }
+
+    /**
+     * Add a message to the donation log. 
+     *
+     * @param   string      $message
+     * @return  void
+     * @access  public
+     * @since   1.0.0
+     */
+    public function update_donation_log( $donation_id, $message ) {
+        $log = Charitable_Donation::get_donation_log( $donation_id );
+
+        $log[] = array( 
+            'time'      => time(), 
+            'message'   => $message
+        );
+
+        update_post_meta( $donation_id, '_donation_log', $log );
+    }
+
+    /**
+     * Returns the submitted donation data. 
+     *
+     * @return  mixed[]
+     * @access  public
+     * @since   1.0.0
+     */
+    public function get_donation_data() {
+        return $this->donation_data;
+    }
+
+    /**
+     * Return the submitted value for a particular key.
+     *
+     * @param   string $key     The key to search for.
+     * @param   mixed $default  Fallback value to return if the data is not set.
+     * @return  mixed
+     * @access  public
+     * @since   1.0.0
+     */
+    public function get_donation_data_value( $key, $default = false ) {
+        $data = $this->get_donation_data();
+        return isset( $data[ $key ] ) ? $data[ $key ] : $default;
+    }
+
+    /**
+     * Returns the campaign donations array, or false if the data is invalid. 
+     *
+     * @return  string[]|false
+     * @access  public
+     * @since   1.0.0
+     */
+    public function get_campaign_donations_data() {
+        if ( ! isset( $this->campaign_donations_data ) ) {
+
+            if ( ! is_array( $this->get_donation_data_value( 'campaigns' ) ) ) {
+                return false;
+            }
+            
+            $this->campaign_donations_data = array();
+
+            foreach ( $this->get_donation_data_value( 'campaigns' ) as $campaign ) {
+
+                /* If the amount or campaign_id are missing, this donation won't work. */
+                if ( ! isset( $campaign[ 'campaign_id' ] ) || ! isset( $campaign[ 'amount' ] ) ) {
+                    return false;
+                }
+
+                if ( ! isset( $campaign[ 'campaign_name' ] ) ) {
+                    $campaign[ 'campaign_name' ] = get_the_title( $campaign[ 'campaign_id' ] );
+                }
+
+                $this->campaign_donations_data[] = $campaign;
+            }
+        }
+        
+        return $this->campaign_donations_data;
+    }
+
+    /**
+     * Returns the donor_id for the current donation. 
+     *
+     * @return  int
+     * @access  public
+     * @since   1.0.0
+     */
+    public function get_donor_id() {
+        if ( ! isset( $this->donor_id ) ) {
+            $this->donor_id = $this->get_donation_data_value( 'donor_id', 0 );
+
+            if ( $this->donor_id ) {
+                return $this->donor_id;
+            }
+
+            $user_id = $this->get_donation_data_value( 'user_id', get_current_user_id() );
+            $user_data = $this->get_donation_data_value( 'user', array() );
+
+            if ( $user_id ) {
+                $this->donor_id = charitable_get_table( 'donors' )->get_donor_id( $user_id );
+            }    
+            elseif ( isset( $user_data[ 'email' ] ) ) {
+                $this->donor_id = charitable_get_table( 'donors' )->get_donor_id_by_email( $user_data[ 'email' ] );
+            }
+
+            /* If we still do not have a donor ID, it means that this is a first-time donor */
+            if ( 0 == $this->donor_id ) {
+                $user = new Charitable_User( $user_id );
+                $this->donor_id = $user->add_donor( $user_data );
+            }
+        }        
+        
+        return $this->donor_id;
+    }
+
+    /**
+     * Return the IPN url.
+     *
+     * IPNs in Charitable are structured in this way: charitable-listener=gateway
+     *
+     * @param   string $gateway
+     * @return  string
+     * @access  public
+     * @since   1.0.0
+     */
+    public function get_ipn_url( $gateway ) {
+        return add_query_arg( 'charitable-listener', $gateway, home_url( 'index.php' ) );
+    }
+
+    /**
+     * Checks for calls to our IPN. 
+     *
+     * This method is called on the init hook.
+     *
+     * IPNs in Charitable are structured in this way: charitable-listener=gateway
+     *
+     * @return  boolean True if this is a call to our IPN. False otherwise.
+     * @access  public
+     * @static
+     * @since   1.0.0
+     */
+    public static function ipn_listener() {
+        if ( isset( $_GET[ 'charitable-listener' ] ) ) {
+
+            $gateway = $_GET[ 'charitable-listener' ];
+            do_action( 'charitable_process_ipn_' . $gateway );
+            return true;
+        }
+
+        return false;
+    }
+
+    /**
+     * Redirect the user after the gateway has processed the donation. 
+     *
+     * @uses    Charitable_Donation_Processor::get_redirection_after_gateway_processing()
+     * @param   mixed $gateway_processing
+     * @return  void
+     * @access  private
+     * @since   1.3.0
+     */
+    private function redirect_after_gateway_processing( $gateway_processing ) {
+        $redirect_url = $this->get_redirection_after_gateway_processing( $gateway_processing );
+
+        /** 
+         * If the gateway processing failed, add the error notices to the session. 
+         */
+        if ( false == $gateway_processing ) {
+            charitable_get_session()->add_notices();
+        }
+
+        /**
+         * Set the redirect status to use.
+         */
+        $status = isset( $gateway_processing[ 'status' ] ) ? $gateway_processing[ 'status' ] : 302;
+
+        /** 
+         * If the gateway processing returned an array with a directive to NOT
+         * use wp_safe_redirect, use wp_redirect instead.
+         */
+        if ( isset( $gateway_processing[ 'safe' ] ) && false == $gateway_processing[ 'safe' ] ) {
+
+            wp_redirect( $redirect_url, $status );
+            die();
+
+        }        
+
+        wp_safe_redirect( $redirect_url, $status );
+
+        die();
+    }
+
+    /**
+     * Return the URL that the donor should be redirected to.
+     *
+     * @param   mixed $gateway_processing
+     * @param   int $donation_id
+     * @return  string
+     * @access  private
+     * @since   1.3.0
+     */
+    private function get_redirection_after_gateway_processing( $gateway_processing ) {
+        if ( false == $gateway_processing ) {
+            
+            $redirect_url = esc_url( add_query_arg( array( 'donation_id' => $this->donation_id ), wp_get_referer() ) );            
+
+        }
+        elseif ( is_array( $gateway_processing ) && isset( $gateway_processing[ 'redirect' ] ) ) {
+
+            $redirect_url = $gateway_processing[ 'redirect' ];
+
+        }
+        else {
+
+            /* Fall back to returning the donation receipt URL. */
+            $redirect_url = charitable_get_permalink( 'donation_receipt_page', array( 'donation_id' => $this->donation_id ) );
+
+        }
+        
+        return $redirect_url;
+    }
+
+    /**
+     * Validate user data passed to insert. 
+     *
+     * @return  boolean
+     * @access  private
+     * @since   1.0.0
+     */
+    private function is_valid_user_data() {
+        $ret = $this->get_donation_data_value( 'user_id' ) || $this->get_donation_data_value( 'donor_id' );
+
+        if ( ! $ret ) {
+            $user = $this->get_donation_data_value( 'user' );
+            $ret = isset( $user[ 'email' ] );
+        }
+
+        return $ret;
+    }
+
+    /**
+     * Parse the donation data, based on the passed $values array. 
+     *
+     * @return  array
+     * @access  private
+     * @since   1.0.0
+     */
+    private function parse_donation_data() {        
+        $core_values = array(
+            'post_type'     => 'donation', 
+            'post_author'   => $this->get_donation_data_value( 'user_id', get_current_user_id() ), 
+            'post_status'   => $this->get_donation_status(),
+            'post_content'  => $this->get_donation_data_value( 'note', '' ), 
+            'post_parent'   => $this->get_donation_data_value( 'donation_plan', 0 ),
+            'post_date'     => $this->get_donation_data_value( 'date', date('Y-m-d h:i:s') ),
+            'post_title'    => sprintf( '%s &ndash; %s', $this->get_donor_name(), $this->get_campaign_names() )
+        );                      
+        $core_values[ 'post_date_gmt' ] = get_gmt_from_date( $core_values[ 'post_date' ] );
+
+        return apply_filters( 'charitable_donation_values_core', $core_values, $this );
+    }
+
+    /**
+     * Returns the donation status. Defaults to charitable-pending.
+     *
+     * @return  string
+     * @access  private
+     * @since   1.0.0
+     */
+    private function get_donation_status() {
+        $status = $this->get_donation_data_value( 'status', 'charitable-pending' );
+
+        if ( ! Charitable_Donation::is_valid_donation_status( $status ) ) {
+            $status = 'charitable-pending';
+        }
+
+        return $status;
+    }
+
+    /**
+     * Returns the name of the donor. 
+     *
+     * @return  string
+     * @access  private
+     * @since   1.0.0
+     */
+    private function get_donor_name() {
+        $user = new WP_User( $this->get_donation_data_value( 'user_id', 0 ) );
+        $user_data = $this->get_donation_data_value( 'user' );
+        $first_name = isset( $user_data[ 'first_name' ] ) ? $user_data[ 'first_name' ] : $user->get( 'first_name' );
+        $last_name = isset( $user_data[ 'last_name' ] ) ? $user_data[ 'last_name' ] : $user->get( 'last_name' );
+        return trim( sprintf( '%s %s', $first_name, $last_name ) );
+    }
+
+    /**
+     * Returns a comma separated list of the campaigns that are being donated to. 
+     *
+     * @return  string
+     * @access  private
+     * @since   1.0.0
+     */
+    private function get_campaign_names() {
+        $campaigns = wp_list_pluck( $this->get_campaign_donations_data(), 'campaign_name' );
+        return implode( ', ', $campaigns );
+    }
+
+    /**
+     * Set a unique key for the donation. 
+     *
+     * @return  void
+     * @access  private
+     * @since   1.0.0
+     */
+    private function set_donation_key() {
+        $this->donation_data[ 'donation_key' ] = strtolower( md5( uniqid() ) );
+    }
+
+    /**
+     * Checks whether the given gateway has been updated for compatibility with 1.3.
+     *
+     * @param   string $gateway
+     * @return  boolean
+     * @access  private
+     * @since   1.3.0
+     */
+    private function gateway_is_130_compatible( $gateway ) {
+        return Charitable_Gateways::get_instance()->get_gateway_object( $gateway )->supports( '1.3.0' );
+    }
+}
+
 endif; // End class_exists check.