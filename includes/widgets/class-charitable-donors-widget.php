--- conflicted
+++ resolved
@@ -22,11 +22,7 @@
 		/**
 		 * Instantiate the widget and set up basic configuration.
 		 *
-<<<<<<< HEAD
-		 * @since 1.0.0
-=======
-		 * @since   1.0.0
->>>>>>> 74960fd3
+		 * @since   1.0.0
 		 */
 		public function __construct() {
 			parent::__construct(
@@ -42,22 +38,15 @@
 		/**
 		 * Display the widget contents on the front-end.
 		 *
-<<<<<<< HEAD
-		 * @since 1.0.0
-		 *
-		 * @param   array $args
-		 * @param   array $instance
-=======
 		 * @since   1.0.0
 		 *
 		 * @param   array $args     Display arguments including 'before_title', 'after_title', 'before_widget' and 'after_widget'.
 		 * @param   array $instance The settings for the particular instance of the widget.
->>>>>>> 74960fd3
 		 * @return  void
 		 */
 		public function widget( $args, $instance ) {
-			$instance 			   = $this->get_parsed_args( $instance );
-			$view_args 			   = array_merge( $args, $instance );
+			$instance 			       = $this->get_parsed_args( $instance );
+			$view_args 			       = array_merge( $args, $instance );
 			$view_args['donors']   = $this->get_widget_donors( $instance );
 			$view_args['orderby']  = $view_args['order'];
 			$view_args['order']    = 'DESC';
@@ -69,13 +58,9 @@
 		/**
 		 * Display the widget form in the admin.
 		 *
-<<<<<<< HEAD
-		 * @since 1.0.0
+		 * @since   1.0.0
 		 *
 		 * @param   array $instance The current settings for the widget options.
-=======
-		 * @param   array $instance The settings for the particular instance of the widget.
->>>>>>> 74960fd3
 		 * @return  void
 		 */
 		public function form( $instance ) {
@@ -141,19 +126,11 @@
 		/**
 		 * Update the widget settings in the admin.
 		 *
-<<<<<<< HEAD
-		 * @since 1.0.0
-		 *
-		 * @param   array $new_instance         The updated settings.
-		 * @param   array $new_instance         The old settings.
-		 * @return  void
-=======
 		 * @since   1.0.0
 		 *
 		 * @param   array $new_instance The updated settings.
 		 * @param   array $old_instance The old settings.
 		 * @return  array
->>>>>>> 74960fd3
 		 */
 		public function update( $new_instance, $old_instance ) {
 
@@ -181,15 +158,9 @@
 		/**
 		 * Return parsed array of arguments.
 		 *
-<<<<<<< HEAD
-		 * @since 1.0.0
-		 *
-		 * @param   mixed[] $instance
-=======
 		 * @since   1.0.0
 		 *
 		 * @param   array $instance The settings for the particular instance of the widget.
->>>>>>> 74960fd3
 		 * @return  mixed[]
 		 */
 		protected function get_parsed_args( $instance ) {
@@ -222,17 +193,10 @@
 		/**
 		 * Return the donors to display in the widget.
 		 *
-<<<<<<< HEAD
-		 * @since 1.0.0
-		 *
-		 * @param   mixed[] $instance
-		 * @return  array
-=======
 		 * @since   1.0.0
 		 *
 		 * @param   mixed[] $instance The widget instance.
 		 * @return  Charitable_Donor_Query
->>>>>>> 74960fd3
 		 */
 		protected function get_widget_donors( $instance ) {
 
