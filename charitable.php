<?php
/**
 * Plugin Name:         Charitable
 * Plugin URI:          https://www.wpcharitable.com
 * Description:         The WordPress fundraising alternative for non-profits, created to help non-profits raise money on their own website.
 * Version:             1.4.16
 * Author:              WP Charitable
 * Author URI:          https://wpcharitable.com
 * Requires at least:   4.1
 * Tested up to:        4.7.5
 *
 * Text Domain:         charitable
 * Domain Path:         /i18n/languages/
 *
 * @package             Charitable
 * @author              Eric Daams
 * @copyright           Copyright (c) 2017, Studio 164a
 * @license             http://opensource.org/licenses/gpl-2.0.php GNU Public License
 */

// Exit if accessed directly.
if ( ! defined( 'ABSPATH' ) ) { exit; }

if ( ! class_exists( 'Charitable' ) ) :

	/**
	 * Main Charitable class
	 *
	 * @class       Charitable
	 * @version     1.4.0
	 */
	class Charitable {

		/**
		 * Plugin version.
		 *
		 * @var     string
		 */
		const VERSION = '1.4.16';

		/**
		 * Version of database schema.
		 *
		 * @var     string A date in the format: YYYYMMDD
		 */
		const DB_VERSION = '20150615';

		/**
		 * Campaign post type.
		 *
		 * @var     string
		 */
		const CAMPAIGN_POST_TYPE = 'campaign';

		/**
		 * Donation post type.
		 *
		 * @var     string
		 */
		const DONATION_POST_TYPE = 'donation';

		/**
		 * Single instance of this class.
		 *
		 * @var     Charitable
		 * @access  private
		 */
		private static $instance = null;

		/**
		 * The absolute path to this plugin's directory.
		 * 
		 * @var     string
		 * @access  private
		 */
		private $directory_path;

		/**
		 * The URL of this plugin's directory.
		 *
		 * @var     string
		 * @access  private
		 */
		private $directory_url;

		/**
		 * Directory path for the includes folder of the plugin.
		 *
		 * @var     string
		 * @access  private
		 */
		private $includes_path;

		/**
		 * Store of registered objects.
		 *
		 * @var     array
		 * @access  private
		 */
		private $registry;

		/**
		 * Donation factory instance.
		 *
		 * @var Charitable_Donation_Factory
		 */
		public $donation_factory = null;

		/**
		 * Endpoints registry object.
		 *
		 * @var Charitable_Endpoints|null
		 */
		public $endpoints = null;

		/**
		 * Create class instance.
		 *
		 * @since   1.0.0
		 */
		public function __construct() {
			$this->directory_path = plugin_dir_path( __FILE__ );
			$this->directory_url  = plugin_dir_url( __FILE__ );
			$this->includes_path  = $this->directory_path . 'includes/';

			$this->load_dependencies();

			register_activation_hook( __FILE__, array( $this, 'activate' ) );
			register_deactivation_hook( __FILE__, array( $this, 'deactivate' ) );

			add_action( 'plugins_loaded', array( $this, 'start' ), 1 );
		}

		/**
		 * Returns the original instance of this class.
		 *
		 * @return  Charitable
		 * @since   1.0.0
		 */
		public static function get_instance() {
			return self::$instance;
		}

		/**
		 * Run the startup sequence.
		 *
		 * This is only ever executed once.
		 *
		 * @return  void
		 * @access  public
		 * @since   1.0.0
		 */
		public function start() {
			/* If we've already started (i.e. run this function once before), do not pass go. */
			if ( $this->started() ) {
				return;
			}

			/* Set static instance. */
			self::$instance = $this;

			/* Factory to create new donation instances. */
			$this->donation_factory = new Charitable_Donation_Factory();

			$this->maybe_start_ajax();

			$this->attach_hooks_and_filters();

			$this->maybe_start_admin();

			$this->maybe_start_public();

			Charitable_Addons::load( $this );
		}

		/**
		 * Include necessary files.
		 *
		 * @return  void
		 * @access  private
		 * @since   1.0.0
		 */
		private function load_dependencies() {
			$includes_path = $this->get_path( 'includes' );

			/* Abstracts */
			require_once( $includes_path . 'abstracts/class-charitable-form.php' );
			require_once( $includes_path . 'abstracts/class-charitable-query.php' );
			require_once( $includes_path . 'abstracts/class-charitable-start-object.php' );

			/* Functions & Core Classes */
			require_once( $includes_path . 'charitable-core-functions.php' );
			require_once( $includes_path . 'charitable-utility-functions.php' );
			require_once( $includes_path . 'class-charitable-locations.php' );
			require_once( $includes_path . 'class-charitable-notices.php' );
			require_once( $includes_path . 'class-charitable-post-types.php' );
			require_once( $includes_path . 'class-charitable-request.php' );
			require_once( $includes_path . 'class-charitable-cron.php' );
			require_once( $includes_path . 'class-charitable-i18n.php' );

			/* Addons */
			require_once( $includes_path . 'addons/class-charitable-addons.php' );

			/* Campaigns */
			require_once( $includes_path . 'campaigns/charitable-campaign-functions.php' );
			require_once( $includes_path . 'campaigns/class-charitable-campaign.php' );
			require_once( $includes_path . 'campaigns/class-charitable-campaigns.php' );
			require_once( $includes_path . 'campaigns/charitable-campaign-hooks.php' );

			/* Currency */
			require_once( $includes_path . 'currency/charitable-currency-functions.php' );
			require_once( $includes_path . 'currency/class-charitable-currency.php' );

			/* Donations */
			require_once( $includes_path . 'donations/abstract-charitable-donation.php' );
			require_once( $includes_path . 'donations/interface-charitable-donation-form.php' );
			require_once( $includes_path . 'donations/class-charitable-donation-processor.php' );
			require_once( $includes_path . 'donations/class-charitable-donation.php' );
			require_once( $includes_path . 'donations/class-charitable-donation-factory.php' );
			require_once( $includes_path . 'donations/class-charitable-donations.php' );
			require_once( $includes_path . 'donations/class-charitable-donations-query.php' );
			require_once( $includes_path . 'donations/class-charitable-donation-form.php' );
			require_once( $includes_path . 'donations/class-charitable-donation-amount-form.php' );
			require_once( $includes_path . 'donations/charitable-donation-hooks.php' );
			require_once( $includes_path . 'donations/charitable-donation-functions.php' );

			/* Users */
			require_once( $includes_path . 'users/charitable-user-functions.php' );
			require_once( $includes_path . 'users/class-charitable-user.php' );
			require_once( $includes_path . 'users/class-charitable-roles.php' );
			require_once( $includes_path . 'users/class-charitable-donor.php' );
			require_once( $includes_path . 'users/class-charitable-donor-query.php' );

			/* Gateways */
			require_once( $includes_path . 'gateways/interface-charitable-gateway.php' );
			require_once( $includes_path . 'gateways/class-charitable-gateways.php' );
			require_once( $includes_path . 'gateways/abstract-class-charitable-gateway.php' );
			require_once( $includes_path . 'gateways/class-charitable-gateway-offline.php' );
			require_once( $includes_path . 'gateways/class-charitable-gateway-paypal.php' );

			/* Emails */
			require_once( $includes_path . 'emails/interface-charitable-email.php' );
			require_once( $includes_path . 'emails/class-charitable-emails.php' );
			require_once( $includes_path . 'emails/abstract-class-charitable-email.php' );
			require_once( $includes_path . 'emails/class-charitable-email-new-donation.php' );
			require_once( $includes_path . 'emails/class-charitable-email-donation-receipt.php' );
			require_once( $includes_path . 'emails/class-charitable-email-campaign-end.php' );
			require_once( $includes_path . 'emails/class-charitable-email-password-reset.php' );
			require_once( $includes_path . 'emails/charitable-email-hooks.php' );

			/* Database */
			require_once( $includes_path . 'db/abstract-class-charitable-db.php' );
			require_once( $includes_path . 'db/class-charitable-campaign-donations-db.php' );
			require_once( $includes_path . 'db/class-charitable-donors-db.php' );

			/* Licensing */
			require_once( $includes_path . 'licensing/class-charitable-licenses.php' );
			require_once( $includes_path . 'licensing/class-charitable-plugin-updater.php' );

			/* Public */
			require_once( $includes_path . 'public/charitable-template-helpers.php' );
			require_once( $includes_path . 'public/class-charitable-session.php' );
			require_once( $includes_path . 'public/class-charitable-template.php' );
			require_once( $includes_path . 'public/class-charitable-template-part.php' );
			require_once( $includes_path . 'public/class-charitable-ghost-page.php' );
			require_once( $includes_path . 'public/class-charitable-user-dashboard.php' );

			/* Shortcodes */
			require_once( $includes_path . 'shortcodes/class-charitable-campaigns-shortcode.php' );
			require_once( $includes_path . 'shortcodes/class-charitable-my-donations-shortcode.php' );
			require_once( $includes_path . 'shortcodes/class-charitable-donation-receipt-shortcode.php' );
			require_once( $includes_path . 'shortcodes/class-charitable-login-shortcode.php' );
			require_once( $includes_path . 'shortcodes/class-charitable-registration-shortcode.php' );
			require_once( $includes_path . 'shortcodes/class-charitable-profile-shortcode.php' );
			require_once( $includes_path . 'shortcodes/charitable-shortcodes-hooks.php' );

			/* Widgets */
			require_once( $includes_path . 'widgets/class-charitable-widgets.php' );
			require_once( $includes_path . 'widgets/class-charitable-campaign-terms-widget.php' );
			require_once( $includes_path . 'widgets/class-charitable-campaigns-widget.php' );
			require_once( $includes_path . 'widgets/class-charitable-donors-widget.php' );
			require_once( $includes_path . 'widgets/class-charitable-donate-widget.php' );
			require_once( $includes_path . 'widgets/class-charitable-donation-stats-widget.php' );

			/* User Management */
			require_once( $includes_path . 'user-management/class-charitable-registration-form.php' );
			require_once( $includes_path . 'user-management/class-charitable-profile-form.php' );
			require_once( $includes_path . 'user-management/class-charitable-forgot-password-form.php' );
			require_once( $includes_path . 'user-management/class-charitable-reset-password-form.php' );
			require_once( $includes_path . 'user-management/class-charitable-user-management.php' );
			require_once( $includes_path . 'user-management/charitable-user-management-hooks.php' );

			/* Customizer */
			require_once( $includes_path . 'admin/customizer/class-charitable-customizer.php' );

			/* Endpoints */
			require_once( $includes_path . 'endpoints/interface-charitable-endpoint.php' );
			require_once( $includes_path . 'endpoints/abstract-class-charitable-endpoint.php' );
			require_once( $includes_path . 'endpoints/class-charitable-campaign-endpoint.php' );
			require_once( $includes_path . 'endpoints/class-charitable-campaign-donation-endpoint.php' );
			require_once( $includes_path . 'endpoints/class-charitable-campaign-widget-endpoint.php' );
			require_once( $includes_path . 'endpoints/class-charitable-donation-cancellation-endpoint.php' );
			require_once( $includes_path . 'endpoints/class-charitable-donation-processing-endpoint.php' );
			require_once( $includes_path . 'endpoints/class-charitable-donation-receipt-endpoint.php' );
			require_once( $includes_path . 'endpoints/class-charitable-email-preview-endpoint.php' );
			require_once( $includes_path . 'endpoints/class-charitable-forgot-password-endpoint.php' );
			require_once( $includes_path . 'endpoints/class-charitable-login-endpoint.php' );
			require_once( $includes_path . 'endpoints/class-charitable-profile-endpoint.php' );
			require_once( $includes_path . 'endpoints/class-charitable-registration-endpoint.php' );
			require_once( $includes_path . 'endpoints/class-charitable-reset-password-endpoint.php' );
			require_once( $includes_path . 'endpoints/class-charitable-endpoints.php' );
			require_once( $includes_path . 'endpoints/charitable-endpoints-functions.php' );

			/* Deprecated */
			require_once( $includes_path . 'deprecated/charitable-deprecated-functions.php' );
			require_once( $includes_path . 'deprecated/deprecated-class-charitable-templates.php' );

			/* Compatibility */
			if ( class_exists( 'ET_Builder_Plugin' ) || 'divi' == strtolower( wp_get_theme()->get_template() ) ) {
				require_once( $includes_path . 'compat/charitable-divi-compat-functions.php' );
			}

			/**
			 * We are registering this object only for backwards compatibility. It
			 * will be removed in or after Charitable 1.3.
			 *
			 * @deprecated
			 */
			$this->register_object( Charitable_Emails::get_instance() );
			$this->register_object( Charitable_Request::get_instance() );
			$this->register_object( Charitable_Gateways::get_instance() );
			$this->register_object( Charitable_i18n::get_instance() );
			$this->register_object( Charitable_Post_Types::get_instance() );
			$this->register_object( Charitable_Cron::get_instance() );
			$this->register_object( Charitable_Widgets::get_instance() );
			$this->register_object( Charitable_Licenses::get_instance() );
			$this->register_object( Charitable_User_Dashboard::get_instance() );
		}

		/**
		 * Set up hook and filter callback functions.
		 *
		 * @return  void
		 * @access  private
		 * @since   1.0.0
		 */
		private function attach_hooks_and_filters() {
			add_action( 'wpmu_new_blog', array( $this, 'maybe_activate_charitable_on_new_site' ) );
			add_action( 'plugins_loaded', array( $this, 'charitable_install' ), 100 );
			add_action( 'plugins_loaded', array( $this, 'charitable_start' ), 100 );
			add_action( 'plugins_loaded', array( $this, 'setup_endpoints' ), 100 );
			add_action( 'setup_theme', array( 'Charitable_Customizer', 'start' ) );

			/**
			 * We do this on priority 20 so that any functionality that is loaded on init (such
			 * as addons) has a chance to run before the event.
			 */
			add_action( 'init', array( $this, 'do_charitable_actions' ), 20 );
			add_filter( 'charitable_sanitize_donation_meta', 'charitable_sanitize_donation_meta', 10, 2 );
		}

		/**
		 * Checks whether we're in the admin area and if so, loads the admin-only functionality.
		 *
		 * @return  void
		 * @access  private
		 * @since   1.0.0
		 */
		private function maybe_start_admin() {
			if ( ! is_admin() ) {
				return;
			}

			require_once( $this->get_path( 'admin' ) . 'class-charitable-admin.php' );
			require_once( $this->get_path( 'admin' ) . 'charitable-admin-hooks.php' );

			/**
			 * We are registering this object only for backwards compatibility. It
			 * will be removed in or after Charitable 1.3.
			 *
			 * @deprecated
			 */
			$this->register_object( Charitable_Admin::get_instance() );
		}

		/**
		 * Checks whether we're on the public-facing side and if so, loads the public-facing functionality.
		 *
		 * @return  void
		 * @access  private
		 * @since   1.0.0
		 */
		private function maybe_start_public() {
			if ( is_admin() ) {
				return;
			}

			require_once( $this->get_path( 'public' ) . 'class-charitable-public.php' );

			/**
			 * We are registering this object only for backwards compatibility. It
			 * will be removed in or after Charitable 1.3.
			 *
			 * @deprecated
			 */
			$this->register_object( Charitable_Public::get_instance() );
		}

		/**
		 * Checks whether we're executing an AJAX hook and if so, loads some AJAX functionality.
		 *
		 * @return  void
		 * @access  private
		 * @since   1.0.0
		 */
		private function maybe_start_ajax() {
			if ( false === ( defined( 'DOING_AJAX' ) && DOING_AJAX ) ) {
				return;
			}

			require_once( $this->get_path( 'includes' ) . 'ajax/charitable-ajax-functions.php' );
			require_once( $this->get_path( 'includes' ) . 'ajax/charitable-ajax-hooks.php' );

			/**
			 * We are registering this object only for backwards compatibility. It
			 * will be removed in or after Charitable 1.3.
			 *
			 * @deprecated
			 */
			$this->register_object( Charitable_Session::get_instance() );
		}

		/**
		 * This method is fired after all plugins are loaded and simply fires the charitable_start hook.
		 *
		 * Extensions can use the charitable_start event to load their own functionality.
		 *
		 * @return  void
		 * @access  public
		 * @since   1.0.0
		 */
		public function charitable_start() {
			do_action( 'charitable_start', $this );
		}

		/**
		 * Setup the Endpoints API.
		 *
		 * @return  void
		 * @access  public
		 * @since   1.5.0
		 */
		public function setup_endpoints() {
			$api = $this->get_endpoints();

			$api->register( new Charitable_Campaign_Endpoint );
			$api->register( new Charitable_Campaign_Donation_Endpoint );
			$api->register( new Charitable_Campaign_Widget_Endpoint );
			$api->register( new Charitable_Donation_Cancellation_Endpoint );
			$api->register( new Charitable_Donation_Processing_Endpoint );
			$api->register( new Charitable_Donation_Receipt_Endpoint );
			$api->register( new Charitable_Email_Preview_Endpoint );
			$api->register( new Charitable_Login_Endpoint );
			$api->register( new Charitable_Forgot_Password_Endpoint );
			$api->register( new Charitable_Profile_Endpoint );
			$api->register( new Charitable_Reset_Password_Endpoint );
			$api->register( new Charitable_Registration_Endpoint );

		}

		/**
		 * Return the Endpoints API object.
		 *
		 * @return  Charitable_Endpoints
		 * @access  public
		 * @since   1.5.0
		 */
		public function get_endpoints() {
			if ( is_null( $this->endpoints ) ) {
				$this->endpoints = new Charitable_Endpoints();
			}

			return $this->endpoints;
		}

		/**
		 * Fires off an action right after Charitable is installed, allowing other
		 * plugins/themes to do something at this point.
		 *
		 * @return  void
		 * @access  public
		 * @since   1.0.1
		 */
		public function charitable_install() {
			$install = get_transient( 'charitable_install' );

			if ( ! $install ) {
				return;
			}

			require_once( $this->get_path( 'includes' ) . 'class-charitable-install.php' );

			Charitable_Install::finish_installing();

			do_action( 'charitable_install' );

			delete_transient( 'charitable_install' );
		}

		/**
		 * Returns whether we are currently in the start phase of the plugin.
		 *
		 * @return  bool
		 * @access  public
		 * @since   1.0.0
		 */
		public function is_start() {
			return current_filter() == 'charitable_start';
		}

		/**
		 * Returns whether the plugin has already started.
		 *
		 * @return  bool
		 * @access  public
		 * @since   1.0.0
		 */
		public function started() {
			return did_action( 'charitable_start' ) || current_filter() == 'charitable_start';
		}

		/**
		 * Returns whether the plugin is being activated.
		 *
		 * @return  bool
		 * @access  public
		 * @since   1.0.0
		 */
		public function is_activation() {
			return current_filter() == 'activate_charitable/charitable.php';
		}

		/**
		 * Returns whether the plugin is being deactivated.
		 *
		 * @return  bool
		 * @access  public
		 * @since   1.0.0
		 */
		public function is_deactivation() {
			return current_filter() == 'deactivate_charitable/charitable.php';
		}

		/**
		 * Stores an object in the plugin's registry.
		 *
<<<<<<< HEAD
		 * @param   mixed $object Object to be registered.
=======
		 * @param   mixed $object The object we are registering.
>>>>>>> dd3f78e2
		 * @return  void
		 * @access  public
		 * @since   1.0.0
		 */
		public function register_object( $object ) {
			if ( ! is_object( $object ) ) {
				return;
			}

			$class = get_class( $object );

			$this->registry[ $class ] = $object;
		}

		/**
		 * Returns a registered object.
		 *
		 * @param   string $class The type of class you want to retrieve.
		 * @return  mixed         The object if its registered. Otherwise false.
		 * @access  public
		 * @since   1.0.0
		 */
		public function get_registered_object( $class ) {
			return isset( $this->registry[ $class ] ) ? $this->registry[ $class ] : false;
		}

		/**
		 * Returns plugin paths.
		 *
<<<<<<< HEAD
		 * @param   string $type          If empty, returns the path to the plugin.
		 * @param   bool   $absolute_path If true, returns the file system path. If false, 
		 * 								  returns it as a URL.
=======
		 * @param   string  $type          If empty, returns the path to the plugin.
		 * @param   boolean $absolute_path If true, returns the file system path. If false, returns it as a URL.
>>>>>>> dd3f78e2
		 * @return  string
		 * @since   1.0.0
		 */
		public function get_path( $type = '', $absolute_path = true ) {
			$base = $absolute_path ? $this->directory_path : $this->directory_url;

			switch ( $type ) {
				case 'includes' :
					$path = $base . 'includes/';
					break;

				case 'admin' :
					$path = $base . 'includes/admin/';
					break;

				case 'public' :
					$path = $base . 'includes/public/';
					break;

				case 'assets' :
					$path = $base . 'assets/';
					break;

				case 'templates' :
					$path = $base . 'templates/';
					break;

				case 'directory' :
					$path = $base;
					break;

				default :
					$path = __FILE__;

			}//end switch

			return $path;
		}

		/**
		 * Returns the plugin's version number.
		 *
		 * @return  string
		 * @access  public
		 * @since   1.0.0
		 */
		public function get_version() {
			$version = self::VERSION;

			if ( false !== strpos( $version, '-' ) ) {
				$parts   = explode( '-', $version );
				$version = $parts[0];
			}

			return $version;
		}

		/**
		 * Returns the public class.
		 *
		 * @return  Charitable_Public
		 * @access  public
		 * @since   1.0.0
		 */
		public function get_public() {
			return $this->get_registered_object( 'Charitable_Public' );
		}

		/**
		 * Returns the admin class.
		 *
		 * @return  Charitable_Admin
		 * @access  public
		 * @since   1.0.0
		 */
		public function get_admin() {
			return $this->get_registered_object( 'Charitable_Admin' );
		}

		/**
		 * Return the current request object.
		 *
		 * @return  Charitable_Request
		 * @access  public
		 * @since   1.0.0
		 */
		public function get_request() {
			$request = $this->get_registered_object( 'Charitable_Request' );

			if ( false === $request ) {
				$request = new Charitable_Request();
				$this->register_object( $request );
			}

			return $request;
		}

		/**
		 * Returns the model for one of Charitable's database tables.
		 *
		 * @param   string $table The database table to retrieve.
		 * @return  Charitable_DB
		 * @access  public
		 * @since   1.0.0
		 */
		public function get_db_table( $table ) {
			$tables = $this->get_tables();

			if ( ! isset( $tables[ $table ] ) ) {
				_doing_it_wrong( __METHOD__, sprintf( 'Invalid table %s passed', $table ), '1.0.0' );
				return null;
			}

			$class_name = $tables[ $table ];

			$db_table = $this->get_registered_object( $class_name );

			if ( false === $db_table ) {
				$db_table = new $class_name;
				$this->register_object( $db_table );
			}

			return $db_table;
		}

		/**
		 * Return the filtered list of registered tables.
		 *
		 * @return  string[]
		 * @access  private
		 * @since   1.0.0
		 */
		private function get_tables() {
			$default_tables = array(
				'campaign_donations' => 'Charitable_Campaign_Donations_DB',
				'donors'             => 'Charitable_Donors_DB',
			);

			return apply_filters( 'charitable_db_tables', $default_tables );
		}

		/**
		 * Maybe activate Charitable when a new site is added in a multisite network.
		 *
		 * @param 	int $blog_id
		 * @return  boolean
		 * @access  public
		 * @since   1.4.6
		 */
		public function maybe_activate_charitable_on_new_site( $blog_id ) {

			if ( is_plugin_active_for_network( basename( $this->directory_path ) . '/charitable.php' ) ) {

				switch_to_blog( $blog_id );

				$this->activate( false );

				restore_current_blog();
			}
		}

		/**
		 * Runs on plugin activation.
		 *
		 * @see 	register_activation_hook
		 *
		 * @param 	boolean $network_wide Whether to enable the plugin for all sites in the network
		 *                           	  or just the current site. Multisite only. Default is false.
		 * @return  void
		 * @access  public
		 * @since   1.0.0
		 */
		public function activate( $network_wide = false ) {

			require_once( $this->get_path( 'includes' ) . 'class-charitable-install.php' );

			if ( is_multisite() && $network_wide ) {

				global $wpdb;

				foreach ( $wpdb->get_col( "SELECT blog_id FROM $wpdb->blogs" ) as $blog_id ) {

					switch_to_blog( $blog_id );

					new Charitable_Install();

					restore_current_blog();
				}
			} else {

				new Charitable_Install();

			}
		}

		/**
		 * Runs on plugin deactivation.
		 *
		 * @see     register_deactivation_hook
		 *
		 * @return  void
		 * @access  public
		 * @since   1.0.0
		 */
		public function deactivate() {
			require_once( $this->get_path( 'includes' ) . 'class-charitable-uninstall.php' );
			new Charitable_Uninstall();
		}

		/**
		 * If a charitable_action event is triggered, delegate the event using do_action.
		 *
		 * @return  void
		 * @access  public
		 * @since   1.0.0
		 */
		public function do_charitable_actions() {
			if ( isset( $_REQUEST['charitable_action'] ) ) {

				$action = $_REQUEST['charitable_action'];

				do_action( 'charitable_' . $action, 20 );
			}
		}

		/**
		 * Throw error on object clone.
		 *
		 * This class is specifically designed to be instantiated once. You can retrieve the instance using charitable()
		 *
		 * @since   1.0.0
		 * @access  public
		 * @return  void
		 */
		public function __clone() {
			_doing_it_wrong( __FUNCTION__, __( 'Cheatin&#8217; huh?', 'charitable' ), '1.0.0' );
		}

		/**
		 * Disable unserializing of the class.
		 *
		 * @since   1.0.0
		 * @access  public
		 * @return  void
		 */
		public function __wakeup() {
			_doing_it_wrong( __FUNCTION__, __( 'Cheatin&#8217; huh?', 'charitable' ), '1.0.0' );
		}

		/**
		 * DEPRECATED METHODS
		 */

		/**
		 * @deprecated
		 */
		public function get_currency_helper() {
			charitable_get_deprecated()->deprecated_function( __METHOD__, '1.4.0', 'charitable_get_currency_helper' );
			return charitable_get_currency_helper();
		}

		/**
		 * @deprecated
		 */
		public function get_location_helper() {
			charitable_get_deprecated()->deprecated_function( __METHOD__, '1.2.0', 'charitable_get_location_helper' );
			return charitable_get_location_helper();
		}
	}

	$charitable = new Charitable();

endif;<|MERGE_RESOLUTION|>--- conflicted
+++ resolved
@@ -554,11 +554,7 @@
 		/**
 		 * Stores an object in the plugin's registry.
 		 *
-<<<<<<< HEAD
 		 * @param   mixed $object Object to be registered.
-=======
-		 * @param   mixed $object The object we are registering.
->>>>>>> dd3f78e2
 		 * @return  void
 		 * @access  public
 		 * @since   1.0.0
@@ -588,14 +584,8 @@
 		/**
 		 * Returns plugin paths.
 		 *
-<<<<<<< HEAD
-		 * @param   string $type          If empty, returns the path to the plugin.
-		 * @param   bool   $absolute_path If true, returns the file system path. If false, 
-		 * 								  returns it as a URL.
-=======
 		 * @param   string  $type          If empty, returns the path to the plugin.
 		 * @param   boolean $absolute_path If true, returns the file system path. If false, returns it as a URL.
->>>>>>> dd3f78e2
 		 * @return  string
 		 * @since   1.0.0
 		 */
