@mixin charitable_metabox() {    
    &.postbox {
        min-width: 0;
        padding: 0 0 24px 0;
        margin: 0;
        background-color: transparent;
        border: none;
        box-shadow: none;

        .inside {
            margin-top: 0;
            padding: 0;
        }
    }

    .postbox-title {
        padding: 0 0 6px 0;
    }   

    .handlediv, 
    .hndle {
        display: none;
    }

    input,  
    textarea {
        padding: 14px 10px;
        width: 100%;        
    }

    select {
        width: 100%;        
    }

    input[type=checkbox], 
    input[type=radio], 
    input[type=button],
    input[type=submit] {
        width: auto;
    }

    .charitable-metabox-title {
        font-size: 14px;
        margin-top: 0;
        margin-bottom: 6px;
    }
    
    .charitable-helper {        
        display: block;
        padding-top: 6px;
        font-style: italic;
    }

    .charitable-metabox {

        .charitable-metabox-wrap {
            margin-bottom: 24px;
        }

        .widefat {
            th {
                font-size: 13px;
            }

            tbody th {
                width: 33%;
                border-right: 1px solid #e1e1e1;
                background: #f5f5f5;
            }

            .remove-col, 
            .reorder-col {                
                vertical-align: middle;
                text-align: center;

                span {
                    font-size: 20px;                    
                    color: #aaa;
                    
                    &:hover { 
                        color: #444;
                    }
                }
            }

            .reorder-col {
                width: 10px;
                padding-right: 0;

                span {
                    cursor: move; 
                }
            }

            .remove-col {
                width: 20px;
                padding-left: 0;

                span {
                    cursor: pointer;
                }
            }

            .ui-sortable-helper {
                border: 1px solid #ddd;
                background: #efefef;
            }
        }
    }

    .table-header {
        background: #f5f5f5;

        label {
            margin-bottom: 0;
            font-weight: bold;
        }
    }

    .charitable-metabox-header {
        margin: 24px 0;
    }

    .inside > .charitable-metabox-header:first-child {
        margin-top: 0;
    }
}

.charitable-metabox {
    @include charitable_metabox();    
}

<<<<<<< HEAD
=======
.charitable-metabox-header {
    float: left;
    width: 100%;
}

>>>>>>> a73d7d29
.charitable-metabox-wrap {
    width: 100%;
    float: left;
    margin-bottom: 12px;

    label {
        display: block;
        margin-bottom: 6px;
    }

    input,
    select,
    textarea {
        width: 100%;
        padding: 14px 10px;
    }

    select {
        height: 46px;
        line-height: 46px;
    }

    input[type=checkbox],
    input[type=radio] {
        width: auto;
    }
}

.charitable-checkbox-wrap {
    label {
        display: inline;
    }
}

.charitable-metabox-block {
    padding: 10px;
    margin-bottom: 10px;
    border: 1px solid #dedede;
}

body.post-type-donation,
body.post-type-campaign {
    .postbox-container .empty-container {
        border: none;
        height: auto;
    }
}

@import 'metaboxes-campaign';

@import 'metaboxes-donation';<|MERGE_RESOLUTION|>--- conflicted
+++ resolved
@@ -130,14 +130,11 @@
     @include charitable_metabox();    
 }
 
-<<<<<<< HEAD
-=======
 .charitable-metabox-header {
     float: left;
     width: 100%;
 }
 
->>>>>>> a73d7d29
 .charitable-metabox-wrap {
     width: 100%;
     float: left;
