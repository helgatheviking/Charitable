/** 
 * Clearfix helper class.
 * Credit: h5bp.com/q
 */
.cf {
  *zoom: 1; }
  .cf:before, .cf:after {
    content: " ";
    display: table; }
  .cf:after {
    clear: both; }

/** 
 * Media block
 *
 * Credit: http://www.stubbornella.org/content/2010/06/25/the-media-object-saves-hundreds-of-lines-of-code/
 */
.charitable-media-block {
  overflow: hidden; }
  .charitable-media-block .charitable-media-image {
    float: left;
    margin-right: 12px; }
    .charitable-media-block .charitable-media-image img {
      display: block; }
  .charitable-media-block .charitable-media-body {
    overflow: hidden; }

.charitable-datepicker-table.ui-datepicker {
  background-color: #fff;
  padding: 0;
  border: 1px solid #dedede;
  width: auto;
  z-index: 100000 !important; }
  .charitable-datepicker-table.ui-datepicker .ui-datepicker-header {
    padding: 10px 20px;
    background: #f5f5f5;
    text-align: center;
    border: 0;
    border-bottom: 1px solid #dfdfdf;
    -webkit-border-radius: 0;
    -moz-border-radius: 0;
    border-radius: 0; }
  .charitable-datepicker-table.ui-datepicker .ui-datepicker-prev,
  .charitable-datepicker-table.ui-datepicker .ui-datepicker-next {
    position: absolute;
    top: 10px;
    width: auto;
    height: auto;
    color: #0073AA;
    cursor: pointer; }
    .charitable-datepicker-table.ui-datepicker .ui-datepicker-prev .ui-icon,
    .charitable-datepicker-table.ui-datepicker .ui-datepicker-next .ui-icon {
      position: static;
      top: 0;
      left: 0;
      width: auto;
      height: auto;
      margin: 0;
      background-image: none;
      text-indent: 0;
      font-weight: 400; }
  .charitable-datepicker-table.ui-datepicker .ui-datepicker-prev {
    left: 10px; }
  .charitable-datepicker-table.ui-datepicker .ui-datepicker-next {
    right: 10px; }
  .charitable-datepicker-table.ui-datepicker .ui-state-hover {
    border: none;
    background: none; }
  .charitable-datepicker-table.ui-datepicker .ui-datepicker-calendar {
    width: 100%;
    padding: 10px;
    margin: 0;
    text-align: center; }
    .charitable-datepicker-table.ui-datepicker .ui-datepicker-calendar td {
      border: 1px solid #dedede; }
    .charitable-datepicker-table.ui-datepicker .ui-datepicker-calendar a {
      display: block;
      padding: 6px;
      border: none;
      color: #747474;
      background: none;
      text-decoration: none;
      text-align: center; }
    .charitable-datepicker-table.ui-datepicker .ui-datepicker-calendar td:first-child {
      border-left: 0; }
    .charitable-datepicker-table.ui-datepicker .ui-datepicker-calendar td:hover,
    .charitable-datepicker-table.ui-datepicker .ui-datepicker-calendar .ui-datepicker-unselectable {
      background-color: #f5f5f5; }

.charitable-metabox.postbox {
  min-width: 0;
  padding: 0 0 24px 0;
  margin: 0;
  background-color: transparent;
  border: none;
  box-shadow: none; }
  .charitable-metabox.postbox .inside {
    margin-top: 0;
    padding: 0; }
.charitable-metabox .postbox-title {
  padding: 0 0 6px 0; }
.charitable-metabox .handlediv,
.charitable-metabox .hndle {
  display: none; }
.charitable-metabox input,
.charitable-metabox textarea {
  padding: 14px 10px;
  width: 100%; }
.charitable-metabox select {
  width: 100%; }
.charitable-metabox input[type=checkbox],
.charitable-metabox input[type=radio],
.charitable-metabox input[type=button],
.charitable-metabox input[type=submit] {
  width: auto; }
.charitable-metabox .charitable-metabox-title {
  font-size: 14px;
  margin-top: 0;
  margin-bottom: 6px; }
.charitable-metabox .charitable-helper {
  display: block;
  padding-top: 6px;
  font-style: italic; }
.charitable-metabox .charitable-metabox .charitable-metabox-wrap {
  margin-bottom: 24px; }
.charitable-metabox .charitable-metabox .widefat th {
  font-size: 13px; }
.charitable-metabox .charitable-metabox .widefat tbody th {
  width: 33%;
  border-right: 1px solid #e1e1e1;
  background: #f5f5f5; }
.charitable-metabox .charitable-metabox .widefat .remove-col,
.charitable-metabox .charitable-metabox .widefat .reorder-col {
  vertical-align: middle;
  text-align: center; }
  .charitable-metabox .charitable-metabox .widefat .remove-col span,
  .charitable-metabox .charitable-metabox .widefat .reorder-col span {
    font-size: 20px;
    color: #aaa; }
    .charitable-metabox .charitable-metabox .widefat .remove-col span:hover,
    .charitable-metabox .charitable-metabox .widefat .reorder-col span:hover {
      color: #444; }
.charitable-metabox .charitable-metabox .widefat .reorder-col {
  width: 10px;
  padding-right: 0; }
  .charitable-metabox .charitable-metabox .widefat .reorder-col span {
    cursor: move; }
.charitable-metabox .charitable-metabox .widefat .remove-col {
  width: 20px;
  padding-left: 0; }
  .charitable-metabox .charitable-metabox .widefat .remove-col span {
    cursor: pointer; }
.charitable-metabox .charitable-metabox .widefat .ui-sortable-helper {
  border: 1px solid #ddd;
  background: #efefef; }
.charitable-metabox .table-header {
  background: #f5f5f5; }
  .charitable-metabox .table-header label {
    margin-bottom: 0;
    font-weight: bold; }
.charitable-metabox .charitable-metabox-header {
  margin: 24px 0; }
.charitable-metabox .inside > .charitable-metabox-header:first-child {
  margin-top: 0; }

<<<<<<< HEAD
=======
.charitable-metabox-header {
  float: left;
  width: 100%; }

>>>>>>> a73d7d29
.charitable-metabox-wrap {
  width: 100%;
  float: left;
  margin-bottom: 12px; }
  .charitable-metabox-wrap label {
    display: block;
    margin-bottom: 6px; }
  .charitable-metabox-wrap input,
  .charitable-metabox-wrap select,
  .charitable-metabox-wrap textarea {
    width: 100%;
    padding: 14px 10px; }
  .charitable-metabox-wrap select {
    height: 46px;
    line-height: 46px; }
  .charitable-metabox-wrap input[type=checkbox],
  .charitable-metabox-wrap input[type=radio] {
    width: auto; }

.charitable-checkbox-wrap label {
  display: inline; }

.charitable-metabox-block {
  padding: 10px;
  margin-bottom: 10px;
  border: 1px solid #dedede; }

body.post-type-donation .postbox-container .empty-container,
body.post-type-campaign .postbox-container .empty-container {
  border: none;
  height: auto; }

.post-type-campaign .postbox-title {
  border-bottom: 1px solid #eee; }

#campaign-title.postbox,
#campaign-goal.postbox,
#campaign-end-date.postbox,
#campaign-description.postbox {
  min-width: 0;
  padding: 0 0 24px 0;
  margin: 0;
  background-color: transparent;
  border: none;
  box-shadow: none; }
  #campaign-title.postbox .inside,
  #campaign-goal.postbox .inside,
  #campaign-end-date.postbox .inside,
  #campaign-description.postbox .inside {
    margin-top: 0;
    padding: 0; }
#campaign-title .postbox-title,
#campaign-goal .postbox-title,
#campaign-end-date .postbox-title,
#campaign-description .postbox-title {
  padding: 0 0 6px 0; }
#campaign-title .handlediv,
#campaign-title .hndle,
#campaign-goal .handlediv,
#campaign-goal .hndle,
#campaign-end-date .handlediv,
#campaign-end-date .hndle,
#campaign-description .handlediv,
#campaign-description .hndle {
  display: none; }
#campaign-title input,
#campaign-title textarea,
#campaign-goal input,
#campaign-goal textarea,
#campaign-end-date input,
#campaign-end-date textarea,
#campaign-description input,
#campaign-description textarea {
  padding: 14px 10px;
  width: 100%; }
#campaign-title select,
#campaign-goal select,
#campaign-end-date select,
#campaign-description select {
  width: 100%; }
#campaign-title input[type=checkbox],
#campaign-title input[type=radio],
#campaign-title input[type=button],
#campaign-title input[type=submit],
#campaign-goal input[type=checkbox],
#campaign-goal input[type=radio],
#campaign-goal input[type=button],
#campaign-goal input[type=submit],
#campaign-end-date input[type=checkbox],
#campaign-end-date input[type=radio],
#campaign-end-date input[type=button],
#campaign-end-date input[type=submit],
#campaign-description input[type=checkbox],
#campaign-description input[type=radio],
#campaign-description input[type=button],
#campaign-description input[type=submit] {
  width: auto; }
#campaign-title .charitable-metabox-title,
#campaign-goal .charitable-metabox-title,
#campaign-end-date .charitable-metabox-title,
#campaign-description .charitable-metabox-title {
  font-size: 14px;
  margin-top: 0;
  margin-bottom: 6px; }
#campaign-title .charitable-helper,
#campaign-goal .charitable-helper,
#campaign-end-date .charitable-helper,
#campaign-description .charitable-helper {
  display: block;
  padding-top: 6px;
  font-style: italic; }
#campaign-title .charitable-metabox .charitable-metabox-wrap,
#campaign-goal .charitable-metabox .charitable-metabox-wrap,
#campaign-end-date .charitable-metabox .charitable-metabox-wrap,
#campaign-description .charitable-metabox .charitable-metabox-wrap {
  margin-bottom: 24px; }
#campaign-title .charitable-metabox .widefat th,
#campaign-goal .charitable-metabox .widefat th,
#campaign-end-date .charitable-metabox .widefat th,
#campaign-description .charitable-metabox .widefat th {
  font-size: 13px; }
#campaign-title .charitable-metabox .widefat tbody th,
#campaign-goal .charitable-metabox .widefat tbody th,
#campaign-end-date .charitable-metabox .widefat tbody th,
#campaign-description .charitable-metabox .widefat tbody th {
  width: 33%;
  border-right: 1px solid #e1e1e1;
  background: #f5f5f5; }
#campaign-title .charitable-metabox .widefat .remove-col,
#campaign-title .charitable-metabox .widefat .reorder-col,
#campaign-goal .charitable-metabox .widefat .remove-col,
#campaign-goal .charitable-metabox .widefat .reorder-col,
#campaign-end-date .charitable-metabox .widefat .remove-col,
#campaign-end-date .charitable-metabox .widefat .reorder-col,
#campaign-description .charitable-metabox .widefat .remove-col,
#campaign-description .charitable-metabox .widefat .reorder-col {
  vertical-align: middle;
  text-align: center; }
  #campaign-title .charitable-metabox .widefat .remove-col span,
  #campaign-title .charitable-metabox .widefat .reorder-col span,
  #campaign-goal .charitable-metabox .widefat .remove-col span,
  #campaign-goal .charitable-metabox .widefat .reorder-col span,
  #campaign-end-date .charitable-metabox .widefat .remove-col span,
  #campaign-end-date .charitable-metabox .widefat .reorder-col span,
  #campaign-description .charitable-metabox .widefat .remove-col span,
  #campaign-description .charitable-metabox .widefat .reorder-col span {
    font-size: 20px;
    color: #aaa; }
    #campaign-title .charitable-metabox .widefat .remove-col span:hover,
    #campaign-title .charitable-metabox .widefat .reorder-col span:hover,
    #campaign-goal .charitable-metabox .widefat .remove-col span:hover,
    #campaign-goal .charitable-metabox .widefat .reorder-col span:hover,
    #campaign-end-date .charitable-metabox .widefat .remove-col span:hover,
    #campaign-end-date .charitable-metabox .widefat .reorder-col span:hover,
    #campaign-description .charitable-metabox .widefat .remove-col span:hover,
    #campaign-description .charitable-metabox .widefat .reorder-col span:hover {
      color: #444; }
#campaign-title .charitable-metabox .widefat .reorder-col,
#campaign-goal .charitable-metabox .widefat .reorder-col,
#campaign-end-date .charitable-metabox .widefat .reorder-col,
#campaign-description .charitable-metabox .widefat .reorder-col {
  width: 10px;
  padding-right: 0; }
  #campaign-title .charitable-metabox .widefat .reorder-col span,
  #campaign-goal .charitable-metabox .widefat .reorder-col span,
  #campaign-end-date .charitable-metabox .widefat .reorder-col span,
  #campaign-description .charitable-metabox .widefat .reorder-col span {
    cursor: move; }
#campaign-title .charitable-metabox .widefat .remove-col,
#campaign-goal .charitable-metabox .widefat .remove-col,
#campaign-end-date .charitable-metabox .widefat .remove-col,
#campaign-description .charitable-metabox .widefat .remove-col {
  width: 20px;
  padding-left: 0; }
  #campaign-title .charitable-metabox .widefat .remove-col span,
  #campaign-goal .charitable-metabox .widefat .remove-col span,
  #campaign-end-date .charitable-metabox .widefat .remove-col span,
  #campaign-description .charitable-metabox .widefat .remove-col span {
    cursor: pointer; }
#campaign-title .charitable-metabox .widefat .ui-sortable-helper,
#campaign-goal .charitable-metabox .widefat .ui-sortable-helper,
#campaign-end-date .charitable-metabox .widefat .ui-sortable-helper,
#campaign-description .charitable-metabox .widefat .ui-sortable-helper {
  border: 1px solid #ddd;
  background: #efefef; }
#campaign-title .table-header,
#campaign-goal .table-header,
#campaign-end-date .table-header,
#campaign-description .table-header {
  background: #f5f5f5; }
  #campaign-title .table-header label,
  #campaign-goal .table-header label,
  #campaign-end-date .table-header label,
  #campaign-description .table-header label {
    margin-bottom: 0;
    font-weight: bold; }
#campaign-title .charitable-metabox-header,
#campaign-goal .charitable-metabox-header,
#campaign-end-date .charitable-metabox-header,
#campaign-description .charitable-metabox-header {
  margin: 24px 0; }
#campaign-title .inside > .charitable-metabox-header:first-child,
#campaign-goal .inside > .charitable-metabox-header:first-child,
#campaign-end-date .inside > .charitable-metabox-header:first-child,
#campaign-description .inside > .charitable-metabox-header:first-child {
  margin-top: 0; }

/* --- Top campaign meta boxes --- */
#campaign-top-sortables {
  padding-top: 20px; }
  #campaign-top-sortables #campaign-goal,
  #campaign-top-sortables #campaign-end-date {
    float: left;
    width: 48%; }
  #campaign-top-sortables #campaign-goal {
    padding-right: 4%; }
  #campaign-top-sortables #campaign-description {
    clear: both; }
  @media (max-width: 37.5em) {
    #campaign-top-sortables #campaign-goal,
    #campaign-top-sortables #campaign-end-date {
      width: 100%;
      padding: 0 0 24px; }
    #campaign-top-sortables #campaign-end-date .charitable-end-time {
      padding-bottom: 14px; } }

/* --- End Date --- */
#charitable-campaign-end-date-metabox-wrap {
  position: relative; }
  #charitable-campaign-end-date-metabox-wrap .charitable-end-time {
    position: absolute;
    right: 0;
    top: 2px;
    width: 80px;
    padding: 14px 10px;
    border-left: 1px solid rgba(0, 0, 0, 0.07);
    box-shadow: inset 0 1px 2px rgba(0, 0, 0, 0.07);
    background: #f5f5f5;
    text-align: center; }
    @media (min-width: 48.875em) {
      #charitable-campaign-end-date-metabox-wrap .charitable-end-time {
        padding-bottom: 13px; } }

/* --- Advanced Metabox --- */
#charitable-campaign-advanced-metabox.ui-tabs {
  *zoom: 1;
  clear: both;
  padding: 0;
  background-color: #f5f5f5;
  border-radius: 4px;
  border: 1px solid #dedede;
  font-family: "Open Sans", sans-serif;
  font-size: 13px; }
  #charitable-campaign-advanced-metabox.ui-tabs:before, #charitable-campaign-advanced-metabox.ui-tabs:after {
    content: " ";
    display: table; }
  #charitable-campaign-advanced-metabox.ui-tabs:after {
    clear: both; }
  #charitable-campaign-advanced-metabox.ui-tabs .wp-editor-expand #wp-content-editor-tools {
    background-color: transparent; }
  #charitable-campaign-advanced-metabox.ui-tabs .charitable-tabs.ui-tabs-nav {
    float: left;
    width: 20%;
    margin: 0;
    padding: 0;
    border: none;
    -webkit-border-radius: 0;
    -moz-border-radius: 0;
    border-radius: 0;
    background: none;
    line-height: 1em;
    height: auto; }
    #charitable-campaign-advanced-metabox.ui-tabs .charitable-tabs.ui-tabs-nav li {
      position: relative;
      top: 0;
      display: block;
      width: 100%;
      float: none;
      background: none;
      margin: 0;
      padding: 0 1px 0 0;
      border: 0;
      border-radius: 0;
      white-space: normal; }
    #charitable-campaign-advanced-metabox.ui-tabs .charitable-tabs.ui-tabs-nav a {
      display: block;
      float: none;
      padding: 10px;
      color: #747474;
      text-decoration: none;
      border: none;
      text-shadow: none;
      margin: 0;
      border-radius: 0;
      font-weight: normal; }
    #charitable-campaign-advanced-metabox.ui-tabs .charitable-tabs.ui-tabs-nav li.ui-tabs-active {
      z-index: 2;
      margin-right: -2px;
      border-top: 1px solid #dedede;
      border-bottom: 1px solid #dedede !important;
      background-color: #fff; }
    #charitable-campaign-advanced-metabox.ui-tabs .charitable-tabs.ui-tabs-nav li:first-child {
      border-radius: 4px 0 0 0;
      border-top-color: transparent; }
    #charitable-campaign-advanced-metabox.ui-tabs .charitable-tabs.ui-tabs-nav li:last-child {
      margin-bottom: 10px;
      border-bottom-color: transparent; }
  #charitable-campaign-advanced-metabox.ui-tabs .ui-tabs-panel {
    clear: none;
    box-sizing: border-box;
    float: right;
    width: 80%;
    padding: 20px;
    margin: 0;
    border-left: 1px solid #dedede;
    border-top: 0;
    border-radius: 0 4px 4px 0;
    background-color: #fff; }
    #charitable-campaign-advanced-metabox.ui-tabs .ui-tabs-panel .inside {
      padding: 0;
      margin: 0; }
  #charitable-campaign-advanced-metabox.ui-tabs #wp-content-editor-tools {
    padding-top: 0; }

/* --- Suggested Donations --- */
#charitable-campaign-suggested-donations .amount-col {
  width: 100px;
  min-width: 35%; }

/* --- Benefactors --- */
.charitable-benefactor-wrap {
  padding: 0 10px 10px;
  margin-top: 10px;
  border: 1px solid #ddd;
  background: #f5f5f5; }
  .charitable-benefactor-wrap select {
    width: 100%; }

.charitable-benefactor-summary {
  *zoom: 1; }
  .charitable-benefactor-summary:before, .charitable-benefactor-summary:after {
    content: " ";
    display: table; }
  .charitable-benefactor-summary:after {
    clear: both; }
  .charitable-benefactor-summary .summary {
    float: left;
    width: 82%; }
  .charitable-benefactor-summary .alignright {
    float: right;
    width: 18%;
    text-align: right; }

.charitable-benefactor-form-cancel {
  float: right;
  margin-top: 10px; }

.charitable-benefactor-contribution-amount {
  margin-bottom: 10px; }
  .charitable-benefactor-contribution-amount .contribution-amount {
    margin-bottom: 10px;
    font-size: 16px; }
  @media (min-width: 42.5em) {
    .charitable-benefactor-contribution-amount {
      border: 1px solid #ddd;
      background-color: #fff; }
      .charitable-benefactor-contribution-amount .contribution-amount {
        width: auto;
        min-width: 220px;
        margin: 1px;
        border: none;
        box-shadow: none; }
      .charitable-benefactor-contribution-amount .contribution-type {
        float: right;
        margin: 10px;
        width: auto; }
      .charitable-benefactor-contribution-amount input:focus,
      .charitable-benefactor-contribution-amount select:focus {
        box-shadow: none; } }

.charitable-benefactor-date-wrap {
  margin-top: 10px; }
  .charitable-benefactor-date-wrap label {
    float: left;
    width: 49%; }
  .charitable-benefactor-date-wrap label:nth-child(2n+2) {
    margin-left: 2%; }
  .charitable-benefactor-date-wrap input {
    margin: 1em 0;
    font-weight: normal; }

.charitable-benefactor-inactive,
.charitable-benefactor-expired {
  background-color: #f5f5f5; }
  .charitable-benefactor-inactive .summary span,
  .charitable-benefactor-expired .summary span {
    font-weight: bold;
    text-transform: uppercase;
    padding-right: 8px;
    color: #f89d35; }

/* --- Campaign Creator --- */
#campaign-creator .creator-facts .creator-name {
  padding: 0; }
  #campaign-creator .creator-facts .creator-name a {
    color: #333;
    text-decoration: none; }
#campaign-creator .creator-facts dt {
  display: inline-block;
  font-weight: bold; }
#campaign-creator .creator-facts dd {
  display: inline-block; }

#charitable-post-author-wrap {
  padding-top: 24px;
  margin-top: 12px;
  border-top: 1px solid #e1e1e1; }

body.post-type-donation #post-body-content,
body.post-type-donation #titlediv,
body.post-type-donation .page-title-action {
  display: none; }
body.post-type-donation .closed .inside {
  display: block; }

#donation-overview .charitable-metabox {
  *zoom: 1; }
  #donation-overview .charitable-metabox:before, #donation-overview .charitable-metabox:after {
    content: " ";
    display: table; }
  #donation-overview .charitable-metabox:after {
    clear: both; }
#donation-overview .postbox-title,
#donation-overview .hndle {
  display: none; }
#donation-overview .inside {
  margin: 0;
  padding: 0; }
#donation-overview #donor {
  float: left;
  padding: 20px 10px 40px 20px;
  width: 300px;
  max-width: 67%; }
#donation-overview .donor-name {
  font-weight: normal; }
#donation-overview h3 {
  margin: 0 0 0.5em;
  padding: 0;
  font-size: 1.3em; }
#donation-overview #donation-summary {
  float: right;
  padding: 20px 20px 40px 0;
  max-width: 33%;
  text-align: right; }
#donation-overview .donation-date,
#donation-overview .donation-status {
  display: block;
  margin-bottom: 6px; }
#donation-overview .donation-status .status {
  font-weight: bolder; }
#donation-overview table#overview {
  float: left;
  width: 100%;
  border-spacing: 0; }
  #donation-overview table#overview thead th {
    padding: 0 0 0.8em; }
  #donation-overview table#overview .col-campaign-name {
    padding-left: 20px;
    text-align: left; }
  #donation-overview table#overview .col-campaign-donation-amount {
    padding-right: 20px;
    text-align: right; }
  #donation-overview table#overview tbody td {
    padding: 2em 0;
    border-top: 1px solid #e5e5e5; }
  #donation-overview table#overview tbody tr:last-child td {
    border-bottom: 1px solid #e5e5e5; }
  #donation-overview table#overview .campaign-name {
    padding-left: 20px;
    font-size: 18px; }
  #donation-overview table#overview .campaign-donation-amount {
    padding-right: 20px;
    font-size: 16px;
    text-align: right; }
  #donation-overview table#overview tfoot td,
  #donation-overview table#overview tfoot th {
    padding: 0.8em 20px 0.8em 0;
    background-color: #f8f8f8;
    text-align: right; }

#donation-actions .inside {
  padding: 0; }

#charitable-donation-actions-form {
  padding: 0 12px 12px 12px; }

#charitable-donation-actions-submit {
  background-color: #f8f8f8;
  padding: 12px;
  border-top: 1px solid #e5e5e5; }
  #charitable-donation-actions-submit .button-primary {
    float: right; }

#donation-details,
#donation-log {
  padding: 12px 8px; }

#donation-details dt {
  font-weight: bold;
  margin-bottom: 0.5em; }
#donation-details dd {
  margin: 0 0 1em;
  padding-bottom: 1em;
  border-bottom: 1px solid #e5e5e5; }
  #donation-details dd:last-child {
    border-bottom: none;
    padding-bottom: 0; }

#donation-log thead th {
  background: #f8f8f8; }
#donation-log tbody td {
  border-bottom: 1px solid #e5e5e5; }

<<<<<<< HEAD
#charitable-user-fields-wrap {
  width: 100%;
  max-width: 600px; }
  #charitable-user-fields-wrap .charitable-metabox-wrap input,
  #charitable-user-fields-wrap .charitable-metabox-wrap select {
    padding: 14px 10px; }
=======
/* Donation Form */
.post-type-charitable.post-type-donation #postbox-container-2 {
  margin-bottom: 0;
  border: 1px solid #dedede;
  border-radius: 4px;
  background: #fff; }
.post-type-charitable.post-type-donation #donation-form {
  padding: 24px 12px 12px;
  border: none;
  background: transparent;
  box-shadow: none; }
  .post-type-charitable.post-type-donation #donation-form .postbox-title {
    display: none; }
  .post-type-charitable.post-type-donation #donation-form .charitable-form-fields > h3:first-of-type {
    margin-top: 0; }
  .post-type-charitable.post-type-donation #donation-form .charitable-form-fields > .charitable-metabox-wrap:not(.charitable-fieldset-wrap) {
    margin-bottom: 24px; }
.post-type-charitable.post-type-donation #donation-form-meta {
  padding: 24px 12px 12px; }
@media (min-width: 70em) {
  .post-type-charitable.post-type-donation #poststuff #post-body.columns-2 {
    margin-right: 400px; }
    .post-type-charitable.post-type-donation #poststuff #post-body.columns-2 #postbox-container-1 {
      margin-right: -400px;
      width: 380px; }
      .post-type-charitable.post-type-donation #poststuff #post-body.columns-2 #postbox-container-1 #side-sortables {
        width: 100%; } }

#charitable-campaign-donations thead th {
  background: #f5f5f5; }

#charitable-user-fields-wrap {
  width: 100%; }
>>>>>>> a73d7d29
  #charitable-user-fields-wrap #charitable-first-name-wrap,
  #charitable-user-fields-wrap #charitable-last-name-wrap {
    width: 48%; }
  #charitable-user-fields-wrap #charitable-first-name-wrap {
    padding-right: 4%; }
  #charitable-user-fields-wrap #charitable-postcode-wrap {
    width: 26%;
    padding-right: 4%; }
  #charitable-user-fields-wrap #charitable-country-wrap {
    width: 70%;
    clear: right; }

.charitable-settings-field {
  padding: 7px 10px;
  width: 300px;
  font-size: 16px;
  line-height: 1.5em; }
  .charitable-settings-field.short {
    width: 100px; }
  .charitable-settings-field.wide {
    width: 100%; }

input[type=number].charitable-settings-field {
  height: auto; }

select.charitable-settings-field {
  width: auto; }

.charitable-settings-object {
  max-width: 860px;
  padding: 10px 20px;
  margin-bottom: 4px;
  border: 1px solid #e1e1e1;
  background-color: #fff; }
  .charitable-settings-object h4 {
    float: left;
    margin: 0;
    line-height: 28px; }
  .charitable-settings-object span.actions {
    float: right; }
    .charitable-settings-object span.actions a {
      margin-left: 10px; }

.charitable-gateway .default-gateway,
.charitable-gateway .make-default-gateway {
  margin-left: 20px;
  font-size: 12px;
  line-height: 28px; }
.charitable-gateway .default-gateway {
  color: #f89d35; }
.charitable-gateway .make-default-gateway {
  color: #777; }

.charitable-licensed-product h4 {
  width: 230px;
  margin-right: 20px;
  line-height: 40px; }
.charitable-licensed-product .charitable-settings-field {
  float: left;
  width: 100%; }
  @media (min-width: 68.125em) {
    .charitable-licensed-product .charitable-settings-field {
      width: 312px;
      margin-right: 20px; } }
.charitable-licensed-product .license-meta {
  font-size: 12px;
  line-height: 40px; }
.charitable-licensed-product .license-active {
  float: left; }
.charitable-licensed-product .valid-license {
  color: #f89d35;
  font-weight: bold; }
.charitable-licensed-product .license-deactivation {
  float: left;
  margin: 6px 0; }
.charitable-licensed-product .license-invalid {
  color: #f89d35; }
.charitable-licensed-product .license-expiration-date {
  float: right;
  margin-left: 10px; }

.charitable-help {
  display: block;
  margin-top: 4px;
  font-size: 13px;
  line-height: 21px;
  font-style: italic;
  color: #777; }

.form-table .charitable-help p {
  font-size: 13px;
  line-height: 21px; }

.form-table td.charitable-fullwidth {
  padding: 15px 0; }

.charitable-shortcode-options ul {
  list-style: disc;
  margin-left: 16px;
  font-style: normal; }
.charitable-shortcode-options li {
  margin-bottom: 2px; }

@media (min-width: 48em) {
  .charitable_page_charitable-settings .form-table th {
    min-width: 200px; } }
.charitable_page_charitable-settings .form-table th label {
  font-size: 13px; }
.charitable_page_charitable-settings .form-table td select {
  max-width: 400px; }

.charitable-radio-list {
  padding: 0;
  margin: 0;
  list-style: none; }
  .charitable-radio-list li {
    display: inline-block;
    margin-right: 20px; }

.charitable-checkbox-list {
  width: auto;
  margin: 0;
  padding: 0; }

.charitable-notice {
  padding: 5px 10px;
  font-size: 14px;
  background-color: #fff; }
  .charitable-notice.charitable-notice-error {
    border-left: 4px solid #dc3232; }

.edit-php.post-type-charitable .tablenav .actions {
  padding-right: 0; }
.edit-php.post-type-charitable .tablenav #start_date,
.edit-php.post-type-charitable .tablenav #end_date {
  width: 10.5em; }
.edit-php.post-type-charitable .tablenav #post-query-submit {
  display: none; }
.edit-php.post-type-charitable .tablenav #delete_all {
  margin-top: 3px; }
.edit-php.post-type-charitable .tablenav .charitable-donations-filter:before,
.edit-php.post-type-charitable .tablenav .charitable-donations-export:before {
  vertical-align: middle;
  margin-top: -2px;
  width: 16px;
  height: 16px;
  font-size: 16px; }
.edit-php.post-type-charitable .tablenav a.button {
  display: inline-block; }
.edit-php.post-type-charitable .tablenav.top {
  margin: 0 0 12px 0; }
  .edit-php.post-type-charitable .tablenav.top select.campaign_id {
    float: none;
    vertical-align: top; }
  .edit-php.post-type-charitable .tablenav.top .actions {
    overflow: visible; }
    .edit-php.post-type-charitable .tablenav.top .actions .has-popup {
      position: relative;
      display: inline-block;
      cursor: pointer;
      -webkit-user-select: none;
      -moz-user-select: none;
      -ms-user-select: none;
      user-select: none; }
      .edit-php.post-type-charitable .tablenav.top .actions .has-popup .popup {
        visibility: hidden;
        width: 260px;
        background-color: #999;
        color: #fff;
        text-align: center;
        border-radius: 6px;
        padding: 4px;
        position: absolute;
        z-index: 1;
        top: 125%;
        left: 50%;
        margin-left: -136px; }
        .edit-php.post-type-charitable .tablenav.top .actions .has-popup .popup input, .edit-php.post-type-charitable .tablenav.top .actions .has-popup .popup label, .edit-php.post-type-charitable .tablenav.top .actions .has-popup .popup select {
          width: 80%;
          margin-bottom: 1em; }
        .edit-php.post-type-charitable .tablenav.top .actions .has-popup .popup .inner {
          background: white;
          padding: 1em 0;
          border-radius: 4px; }
        .edit-php.post-type-charitable .tablenav.top .actions .has-popup .popup::before {
          content: "";
          position: absolute;
          bottom: 100%;
          left: 50%;
          margin-left: -5px;
          border-width: 5px;
          border-style: solid;
          border-color: transparent transparent #999 transparent; }
        .edit-php.post-type-charitable .tablenav.top .actions .has-popup .popup.show {
          visibility: visible !important;
          -webkit-animation: fadeIn 1s;
          animation: fadeIn 1s; }
  .edit-php.post-type-charitable .tablenav.top .charitable-export-actions {
    margin-left: 8px; }
.edit-php.post-type-charitable .wp-list-table .meta {
  display: block;
  color: #999; }
.edit-php.post-type-charitable .wp-list-table .column-post_status mark {
  padding: 2px 4px;
  margin: 0;
  text-align: center;
  white-space: nowrap;
  background: #999;
  color: #fff;
  border-radius: 2px;
  font-size: 10px;
  letter-spacing: 1px;
  text-transform: uppercase;
  font-weight: bold; }
  .edit-php.post-type-charitable .wp-list-table .column-post_status mark.charitable-pending {
    background-color: #999; }
  .edit-php.post-type-charitable .wp-list-table .column-post_status mark.charitable-completed {
    background-color: #008000; }
  .edit-php.post-type-charitable .wp-list-table .column-post_status mark.charitable-failed {
    background-color: #f7a129; }
  .edit-php.post-type-charitable .wp-list-table .column-post_status mark.charitable-cancelled {
    background-color: #ff0000; }
  .edit-php.post-type-charitable .wp-list-table .column-post_status mark.charitable-refunded {
    background-color: #3fb8f5; }

.charitable-donations-modal {
  max-width: 400px;
  background-color: #f1f1f1; }
  .charitable-donations-modal .modal-close {
    position: absolute;
    top: 2px;
    right: 2px;
    z-index: 10;
    cursor: pointer; }
    .charitable-donations-modal .modal-close::before {
      content: "\f158";
      display: block !important;
      font: normal 20px/1 dashicons;
      speak: none;
      height: 22px;
      margin: 2px 0;
      text-align: center;
      width: 22px;
      color: #777;
      -webkit-font-smoothing: antialiased !important;
      -moz-osx-font-smoothing: grayscale; }
  .charitable-donations-modal h3 {
    margin: 0 0 0.5em;
    font-size: 23px;
    line-height: 29px;
    font-weight: 400;
    text-align: center; }
  .charitable-donations-modal .charitable-donations-modal-form {
    padding: 22px;
    font-size: 14px;
    background-color: #fff; }
    .charitable-donations-modal .charitable-donations-modal-form legend,
    .charitable-donations-modal .charitable-donations-modal-form label,
    .charitable-donations-modal .charitable-donations-modal-form input[type=text],
    .charitable-donations-modal .charitable-donations-modal-form select,
    .charitable-donations-modal .charitable-donations-modal-form button {
      display: block; }
    .charitable-donations-modal .charitable-donations-modal-form input[type=text] {
      width: 320px;
      max-width: 100%; }
    .charitable-donations-modal .charitable-donations-modal-form input[type=text],
    .charitable-donations-modal .charitable-donations-modal-form select {
      max-width: 100%;
      margin-bottom: 22px; }
    .charitable-donations-modal .charitable-donations-modal-form input[type=text] {
      padding-top: 11px;
      padding-bottom: 11px; }
    .charitable-donations-modal .charitable-donations-modal-form legend,
    .charitable-donations-modal .charitable-donations-modal-form label,
    .charitable-donations-modal .charitable-donations-modal-form #charitable-export-start-date {
      margin-bottom: 6px; }
    .charitable-donations-modal .charitable-donations-modal-form input.charitable-datepicker {
      width: 48%;
      display: inline-block; }

#charitable_dashboard_donations .hide-if-no-js {
  padding: 10px 0;
  text-align: center; }
#charitable_dashboard_donations .inside {
  margin: 0;
  padding: 0; }
#charitable_dashboard_donations .charitable-donation-statistics {
  *zoom: 1;
  margin-bottom: 20px; }
  #charitable_dashboard_donations .charitable-donation-statistics:before, #charitable_dashboard_donations .charitable-donation-statistics:after {
    content: " ";
    display: table; }
  #charitable_dashboard_donations .charitable-donation-statistics:after {
    clear: both; }
#charitable_dashboard_donations .cell {
  box-sizing: border-box;
  float: left;
  width: 50%;
  padding: 23px 0 10px;
  border-right: 1px solid #e5e5e5;
  border-bottom: 1px solid #e5e5e5;
  text-align: center; }
  #charitable_dashboard_donations .cell .amount {
    color: #f89d35;
    font-size: 28px;
    font-weight: normal;
    padding-bottom: 0; }
#charitable_dashboard_donations .summary {
  margin-top: 0;
  color: #777; }
#charitable_dashboard_donations .summary .time-period {
  font-weight: bold;
  color: #444; }
#charitable_dashboard_donations .recent-donations {
  margin: 0 11px; }
  #charitable_dashboard_donations .recent-donations table {
    width: 100%;
    border-collapse: collapse; }
  #charitable_dashboard_donations .recent-donations caption {
    text-align: left; }
    #charitable_dashboard_donations .recent-donations caption h3 {
      padding-left: 0; }
  #charitable_dashboard_donations .recent-donations td {
    padding: 10px 0;
    border-top: 1px solid #e5e5e5; }
  #charitable_dashboard_donations .recent-donations tr:last-child td {
    border-bottom: 1px solid #e5e5e5; }
  #charitable_dashboard_donations .recent-donations .donation-total {
    text-align: right;
    font-weight: bold; }
  #charitable_dashboard_donations .recent-donations .donation-id {
    width: 80px; }

/*# sourceMappingURL=charitable-admin.css.map */<|MERGE_RESOLUTION|>--- conflicted
+++ resolved
@@ -163,13 +163,10 @@
 .charitable-metabox .inside > .charitable-metabox-header:first-child {
   margin-top: 0; }
 
-<<<<<<< HEAD
-=======
 .charitable-metabox-header {
   float: left;
   width: 100%; }
 
->>>>>>> a73d7d29
 .charitable-metabox-wrap {
   width: 100%;
   float: left;
@@ -693,14 +690,6 @@
 #donation-log tbody td {
   border-bottom: 1px solid #e5e5e5; }
 
-<<<<<<< HEAD
-#charitable-user-fields-wrap {
-  width: 100%;
-  max-width: 600px; }
-  #charitable-user-fields-wrap .charitable-metabox-wrap input,
-  #charitable-user-fields-wrap .charitable-metabox-wrap select {
-    padding: 14px 10px; }
-=======
 /* Donation Form */
 .post-type-charitable.post-type-donation #postbox-container-2 {
   margin-bottom: 0;
@@ -734,7 +723,6 @@
 
 #charitable-user-fields-wrap {
   width: 100%; }
->>>>>>> a73d7d29
   #charitable-user-fields-wrap #charitable-first-name-wrap,
   #charitable-user-fields-wrap #charitable-last-name-wrap {
     width: 48%; }
