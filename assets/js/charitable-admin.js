--- conflicted
+++ resolved
@@ -1,326 +1,321 @@
-CHARITABLE_ADMIN = window.CHARITABLE_ADMIN || {};
-
-/**
- * Datepicker
- */
-( function( exports, $ ){
-
-	if ( ! $.fn.datepicker ) {
-		return;
-	}
-
-	var Datepicker = function( $el ) {
-	
-		this.$el = $el;
-		options = {
-			dateFormat 	: 'MM d, yy', 
-			minDate 	: this.$el.data('min-date') || '',
-			beforeShow	: function( input, inst ) {
-				$('#ui-datepicker-div').addClass('charitable-datepicker-table');
-			}	
-		}
-
-		this.$el.datepicker( options );
-
-		if ( this.$el.data('date') ) {
-			this.$el.datepicker( 'setDate', this.$el.data('date') );
-		}
-
-		if ( this.$el.data('min-date') ) {
-			this.$el.datepicker( 'option', 'minDate', this.$el.data('min-date') );
-		}
-	}
-
-	exports.Datepicker = Datepicker;
-
-})( CHARITABLE_ADMIN, jQuery );
-
-/**
- * Conditional settings.
- */
-( function( exports, $ ){
-
-	var Settings = function( $el ) {
-		var triggers = [];
-
-		var toggle_setting = function($setting, $trigger) {
-			var $tr = $setting.parents('tr').first(),
-				value = $setting.data('show-only-if-value'),
-				show = (function(){
-					if ('checked' === value) {
-						return $trigger.is(':checked');
-					}
-					else if ('selected' === value) {
-						return $trigger.selected();
-					}
-					else {
-						return $trigger.val() === value;
-					}
-				})();
-
-			if (show) {
-				$tr.show();
-			}
-			else {
-				$tr.hide();
-			}
-		};
-
-		this.$el = $el;
-
-		this.$el.find( '[data-show-only-if-key]' ).each( function(){
-			var $this = $(this),
-				trigger_id = '#' + $this.data('show-only-if-key');
-
-			if ( 'undefined' === typeof triggers[trigger_id] ) {
-				triggers[trigger_id] = [];
-			}
-
-			triggers[trigger_id].push( $this );
-		});
-
-		for ( trigger in triggers ) {
-			var $trigger = $(trigger);			
-
-			if ( ! triggers.hasOwnProperty( trigger ) ) {
-				continue;
-			}
-
-			$trigger.on( 'change', function() {
-				var settings = triggers[trigger];
-				
-				for ( setting_key in triggers[trigger] ) {
-				
-					if ( ! triggers[trigger].hasOwnProperty( setting_key ) ) {
-						continue;
-					}
-
-					toggle_setting( triggers[trigger][setting_key], $trigger );
-				};
-
-				
-
-				// console.log(triggers[id]);
-
-				// triggers[id].each( function(){
-				// 	console.log(this);
-
-				// 	toggle_setting(this, show);
-				// });
-
-				// if (show) {
-				// 	$tr.show();
-				// }
-				// else {
-				// 	$tr.hide();
-				// }
-
-			}).change();
-		};		
-	};	
-
-	exports.Settings = Settings;
-
-})( CHARITABLE_ADMIN, jQuery );
-
-
-
-( function($){
-
-	var setup_charitable_ajax = function() {
-		$('[data-charitable-action]').on( 'click', function( e ){
-			var data 	= $(this).data( 'charitable-args' ) || {}, 
-				action 	= 'charitable-' + $(this).data( 'charitable-action' );
-
-			$.post( ajaxurl, 
-				{
-					'action'	: action,
-					'data'		: data
-				}, 
-				function( response ) {
-					console.log( "Response: " + response );
-				} 
-			);
-
-			return false;
-		} );
-	};
-
-	var setup_charitable_toggle = function() {
-		$( '[data-charitable-toggle]' ).on( 'click', function( e ){
-			var toggle_id = $(this).data( 'charitable-toggle' ), 
-				toggle_text = $(this).attr( 'data-charitable-toggle-text' );
-
-			if ( toggle_text && toggle_text.length ) {
-				$(this).attr( 'data-charitable-toggle-text', $(this).text() );
-				$(this).text( toggle_text );
-			}
-
-			$('#' + toggle_id).toggle();
-
-			return false;
-		} );
-	};
-
-	var setup_advanced_meta_box = function() {
-		var $meta_box = $('#charitable-campaign-advanced-metabox');
-
-		$meta_box.tabs();
-
-		var min_height = $meta_box.find('.charitable-tabs').height();
-
-		$meta_box.find('.ui-tabs-panel').each( function(){
-			$(this).css( 'min-height', min_height );
-		});
-	};
-
-	var toggle_custom_donations_checkbox = function() {
-		var $custom = $('#campaign_allow_custom_donations'), 
-			$suggestions = $('.charitable-campaign-suggested-donations tbody tr:not(.to-copy)'),
-			has_suggestions = $suggestions.length > 1 || false === $suggestions.first().hasClass('no-suggested-amounts');
-	
-		$custom.attr( 'disabled', ! has_suggestions );
-
-		if ( ! has_suggestions ) {
-			$custom.prop( 'checked', true );
-		}
-	};
-
-	var setup_sortable_suggested_donations = function(){
-		$('.charitable-campaign-suggested-donations tbody').sortable({
-			items: "tr:not(.to-copy)",
-			handle: ".handle",
-			stop: function( event, ui ) {
-				reindex_rows();
-			}
-
-<<<<<<< HEAD
-		});
-	}
-=======
-	    });
-	};
->>>>>>> e2156ad6
-		
-	var add_suggested_amount_row = function( $button ) {
-		var $table = $button.closest( '.charitable-campaign-suggested-donations' ).find('tbody');
-		var $clone = $table.find('tr.to-copy').clone().removeClass('to-copy hidden');
-		$table.find( '.no-suggested-amounts' ).hide();
-		$table.append( $clone );
-		reindex_rows();
-		toggle_custom_donations_checkbox();
-	};	
-
-	var delete_suggested_amount_row = function($button) {
-		console.log($button);
-		$button.closest( 'tr' ).remove();
-		var $table = $button.closest('.charitable-campaign-suggested-donations').find('tbody');
-		if( $table.find( 'tr:not(.to-copy)' ).length == 1 ){
-			$table.find( '.no-suggested-amounts' ).removeClass('hidden').show();
-		}
-		reindex_rows();
-		toggle_custom_donations_checkbox();
-	};	
-
-	var reindex_rows = function(){
-		$('.charitable-campaign-suggested-donations tbody').each(function(){
-			$(this).children('tr').not('.no-suggested-amounts .to-copy').each(function(index) {
-				$(this).data('index', index );
-				$(this).find('input').each(function(i) {
-					this.name = this.name.replace(/(\[\d\])/, '[' + index + ']');
-				});
-			});
-		});		
-	};
-
-	var setup_dashboard_widgets = function() {
-		var $widget = $( '#charitable_dashboard_donations' );
-
-		if ( $widget.length ) {
-			$.ajax({
-				type: "GET",
-				data: {
-					action: 'charitable_load_dashboard_donations_widget'
-				},
-				url: ajaxurl,
-				success: function (response) {
-					$widget.find( '.inside' ).html( response );
-				}
-			});
-		}
-	};
-
-	$(document).ready( function(){
-
-		if ( CHARITABLE_ADMIN.Datepicker ) {
-			$( '.charitable-datepicker' ).each( function() {
-				CHARITABLE_ADMIN.Datepicker( $(this ) ); 
-			});
-		}
-
-		$( '#charitable-settings' ).each( function(){
-			CHARITABLE_ADMIN.Settings( $(this) );
-		});
-
-		$('body.post-type-campaign .handlediv, body.post-type-donation .handlediv').remove();
-		$('body.post-type-campaign .hndle, body.post-type-donation .hndle').removeClass( 'hndle ui-sortable-handle' ).addClass( 'postbox-title' );
-
-		setup_advanced_meta_box();
-		setup_sortable_suggested_donations();
-		toggle_custom_donations_checkbox();
-		setup_charitable_ajax();	
-		setup_charitable_toggle();	
-		setup_dashboard_widgets();
-
-		$('[data-charitable-add-row]').on( 'click', function() {
-			var type = $( this ).data( 'charitable-add-row' );
-
-			if ( 'suggested-amount' === type ) {
-				add_suggested_amount_row($(this));
-			}
-
-			return false; 
-		});
-
-		$('.charitable-campaign-suggested-donations').on( 'click', '.charitable-delete-row', function() { console.log('clicked');
-			delete_suggested_amount_row( $(this) );
-			return false;
-		});
-
-		$('body').on( 'click', '[data-campaign-benefactor-delete]', function() {			
-			var $block = $( this ).parents( '.charitable-benefactor' ),
-				data = {
-					action 			: 'charitable_delete_benefactor',
-					benefactor_id 	: $(this).data( 'campaign-benefactor-delete' ), 
-					nonce 			: $(this).data( 'nonce' )
-				};
-
-			$.ajax({
-				type: "POST",
-				data: data,
-				dataType: "json",
-				url: ajaxurl,
-				xhrFields: {
-					withCredentials: true
-				},
-				success: function (response) {
-					if ( response.deleted ) {
-						$block.remove();
-					}
-				}
-			}).fail(function (data) {
-				if ( window.console && window.console.log ) {
-					console.log( 'failture' );
-					console.log( data );
-				}
-			});
-
-			return false;
-		});
-
-		$('#change-donation-status').on( 'change', function() {
-			$(this).parents( 'form' ).submit();
-		});
-	});
-
+CHARITABLE_ADMIN = window.CHARITABLE_ADMIN || {};
+
+/**
+ * Datepicker
+ */
+( function( exports, $ ){
+
+	if ( ! $.fn.datepicker ) {
+		return;
+	}
+
+	var Datepicker = function( $el ) {
+	
+		this.$el = $el;
+		options = {
+			dateFormat 	: 'MM d, yy', 
+			minDate 	: this.$el.data('min-date') || '',
+			beforeShow	: function( input, inst ) {
+				$('#ui-datepicker-div').addClass('charitable-datepicker-table');
+			}	
+		}
+
+		this.$el.datepicker( options );
+
+		if ( this.$el.data('date') ) {
+			this.$el.datepicker( 'setDate', this.$el.data('date') );
+		}
+
+		if ( this.$el.data('min-date') ) {
+			this.$el.datepicker( 'option', 'minDate', this.$el.data('min-date') );
+		}
+	}
+
+	exports.Datepicker = Datepicker;
+
+})( CHARITABLE_ADMIN, jQuery );
+
+/**
+ * Conditional settings.
+ */
+( function( exports, $ ){
+
+	var Settings = function( $el ) {
+		var triggers = [];
+
+		var toggle_setting = function($setting, $trigger) {
+			var $tr = $setting.parents('tr').first(),
+				value = $setting.data('show-only-if-value'),
+				show = (function(){
+					if ('checked' === value) {
+						return $trigger.is(':checked');
+					}
+					else if ('selected' === value) {
+						return $trigger.selected();
+					}
+					else {
+						return $trigger.val() === value;
+					}
+				})();
+
+			if (show) {
+				$tr.show();
+			}
+			else {
+				$tr.hide();
+			}
+		};
+
+		this.$el = $el;
+
+		this.$el.find( '[data-show-only-if-key]' ).each( function(){
+			var $this = $(this),
+				trigger_id = '#' + $this.data('show-only-if-key');
+
+			if ( 'undefined' === typeof triggers[trigger_id] ) {
+				triggers[trigger_id] = [];
+			}
+
+			triggers[trigger_id].push( $this );
+		});
+
+		for ( trigger in triggers ) {
+			var $trigger = $(trigger);			
+
+			if ( ! triggers.hasOwnProperty( trigger ) ) {
+				continue;
+			}
+
+			$trigger.on( 'change', function() {
+				var settings = triggers[trigger];
+				
+				for ( setting_key in triggers[trigger] ) {
+				
+					if ( ! triggers[trigger].hasOwnProperty( setting_key ) ) {
+						continue;
+					}
+
+					toggle_setting( triggers[trigger][setting_key], $trigger );
+				};
+
+				
+
+				// console.log(triggers[id]);
+
+				// triggers[id].each( function(){
+				// 	console.log(this);
+
+				// 	toggle_setting(this, show);
+				// });
+
+				// if (show) {
+				// 	$tr.show();
+				// }
+				// else {
+				// 	$tr.hide();
+				// }
+
+			}).change();
+		};		
+	};	
+
+	exports.Settings = Settings;
+
+})( CHARITABLE_ADMIN, jQuery );
+
+
+
+( function($){
+
+	var setup_charitable_ajax = function() {
+		$('[data-charitable-action]').on( 'click', function( e ){
+			var data 	= $(this).data( 'charitable-args' ) || {}, 
+				action 	= 'charitable-' + $(this).data( 'charitable-action' );
+
+			$.post( ajaxurl, 
+				{
+					'action'	: action,
+					'data'		: data
+				}, 
+				function( response ) {
+					console.log( "Response: " + response );
+				} 
+			);
+
+			return false;
+		} );
+	};
+
+	var setup_charitable_toggle = function() {
+		$( '[data-charitable-toggle]' ).on( 'click', function( e ){
+			var toggle_id = $(this).data( 'charitable-toggle' ), 
+				toggle_text = $(this).attr( 'data-charitable-toggle-text' );
+
+			if ( toggle_text && toggle_text.length ) {
+				$(this).attr( 'data-charitable-toggle-text', $(this).text() );
+				$(this).text( toggle_text );
+			}
+
+			$('#' + toggle_id).toggle();
+
+			return false;
+		} );
+	};
+
+	var setup_advanced_meta_box = function() {
+		var $meta_box = $('#charitable-campaign-advanced-metabox');
+
+		$meta_box.tabs();
+
+		var min_height = $meta_box.find('.charitable-tabs').height();
+
+		$meta_box.find('.ui-tabs-panel').each( function(){
+			$(this).css( 'min-height', min_height );
+		});
+	};
+
+	var toggle_custom_donations_checkbox = function() {
+		var $custom = $('#campaign_allow_custom_donations'), 
+			$suggestions = $('.charitable-campaign-suggested-donations tbody tr:not(.to-copy)'),
+			has_suggestions = $suggestions.length > 1 || false === $suggestions.first().hasClass('no-suggested-amounts');
+	
+		$custom.attr( 'disabled', ! has_suggestions );
+
+		if ( ! has_suggestions ) {
+			$custom.prop( 'checked', true );
+		}
+	};
+
+	var setup_sortable_suggested_donations = function(){
+		$('.charitable-campaign-suggested-donations tbody').sortable({
+			items: "tr:not(.to-copy)",
+			handle: ".handle",
+			stop: function( event, ui ) {
+				reindex_rows();
+			}
+
+	    });
+	};
+		
+	var add_suggested_amount_row = function( $button ) {
+		var $table = $button.closest( '.charitable-campaign-suggested-donations' ).find('tbody');
+		var $clone = $table.find('tr.to-copy').clone().removeClass('to-copy hidden');
+		$table.find( '.no-suggested-amounts' ).hide();
+		$table.append( $clone );
+		reindex_rows();
+		toggle_custom_donations_checkbox();
+	};	
+
+	var delete_suggested_amount_row = function($button) {
+		console.log($button);
+		$button.closest( 'tr' ).remove();
+		var $table = $button.closest('.charitable-campaign-suggested-donations').find('tbody');
+		if( $table.find( 'tr:not(.to-copy)' ).length == 1 ){
+			$table.find( '.no-suggested-amounts' ).removeClass('hidden').show();
+		}
+		reindex_rows();
+		toggle_custom_donations_checkbox();
+	};	
+
+	var reindex_rows = function(){
+		$('.charitable-campaign-suggested-donations tbody').each(function(){
+			$(this).children('tr').not('.no-suggested-amounts .to-copy').each(function(index) {
+				$(this).data('index', index );
+				$(this).find('input').each(function(i) {
+					this.name = this.name.replace(/(\[\d\])/, '[' + index + ']');
+				});
+			});
+		});		
+	};
+
+	var setup_dashboard_widgets = function() {
+		var $widget = $( '#charitable_dashboard_donations' );
+
+		if ( $widget.length ) {
+			$.ajax({
+				type: "GET",
+				data: {
+					action: 'charitable_load_dashboard_donations_widget'
+				},
+				url: ajaxurl,
+				success: function (response) {
+					$widget.find( '.inside' ).html( response );
+				}
+			});
+		}
+	};
+
+	$(document).ready( function(){
+
+		if ( CHARITABLE_ADMIN.Datepicker ) {
+			$( '.charitable-datepicker' ).each( function() {
+				CHARITABLE_ADMIN.Datepicker( $(this ) ); 
+			});
+		}
+
+		$( '#charitable-settings' ).each( function(){
+			CHARITABLE_ADMIN.Settings( $(this) );
+		});
+
+		$('body.post-type-campaign .handlediv, body.post-type-donation .handlediv').remove();
+		$('body.post-type-campaign .hndle, body.post-type-donation .hndle').removeClass( 'hndle ui-sortable-handle' ).addClass( 'postbox-title' );
+
+		setup_advanced_meta_box();
+		setup_sortable_suggested_donations();
+		toggle_custom_donations_checkbox();
+		setup_charitable_ajax();	
+		setup_charitable_toggle();	
+		setup_dashboard_widgets();
+
+		$('[data-charitable-add-row]').on( 'click', function() {
+			var type = $( this ).data( 'charitable-add-row' );
+
+			if ( 'suggested-amount' === type ) {
+				add_suggested_amount_row($(this));
+			}
+
+			return false; 
+		});
+
+		$('.charitable-campaign-suggested-donations').on( 'click', '.charitable-delete-row', function() { console.log('clicked');
+			delete_suggested_amount_row( $(this) );
+			return false;
+		});
+
+		$('body').on( 'click', '[data-campaign-benefactor-delete]', function() {			
+			var $block = $( this ).parents( '.charitable-benefactor' ),
+				data = {
+					action 			: 'charitable_delete_benefactor',
+					benefactor_id 	: $(this).data( 'campaign-benefactor-delete' ), 
+					nonce 			: $(this).data( 'nonce' )
+				};
+
+			$.ajax({
+				type: "POST",
+				data: data,
+				dataType: "json",
+				url: ajaxurl,
+				xhrFields: {
+					withCredentials: true
+				},
+				success: function (response) {
+					if ( response.deleted ) {
+						$block.remove();
+					}
+				}
+			}).fail(function (data) {
+				if ( window.console && window.console.log ) {
+					console.log( 'failture' );
+					console.log( data );
+				}
+			});
+
+			return false;
+		});
+
+		$('#change-donation-status').on( 'change', function() {
+			$(this).parents( 'form' ).submit();
+		});
+	});
+
 })( jQuery );