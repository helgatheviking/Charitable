--- conflicted
+++ resolved
@@ -46,12 +46,9 @@
 			if ( false === $( this ).hasClass( 'custom-donation-amount' ) ) {
 				$( '#custom-donation-amount-field' ).addClass( 'charitable-hidden' );
 			}
-<<<<<<< HEAD
-=======
 			else {
 				$( 'input[name=custom-donation-amount]' ).focus();
 			}
->>>>>>> 56d150d5
 		},
 
 		hideInputs : function( el ) {
