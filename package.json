{
  "name": "charitable",
<<<<<<< HEAD
  "version": "1.6.33",
=======
  "version": "1.6.34",
>>>>>>> dac80a70
  "private": true,
  "engines": {
    "node": ">=8.0.0",
    "npm": ">=5.0.0"
  },
  "devDependencies": {
    "grunt": "~0.4.5",
    "grunt-checktextdomain": "^0.1.1",
    "grunt-contrib-clean": "~0.5.0",
    "grunt-contrib-compress": "~0.8.0",
    "grunt-contrib-copy": "~0.5.0",
    "grunt-contrib-cssmin": "^0.14.0",
    "grunt-contrib-sass": "~1.0.0",
    "grunt-contrib-uglify": "^0.11.0",
    "grunt-contrib-watch": "~0.6.1",
    "grunt-wp-i18n": "~0.5.0",
    "load-grunt-tasks": "~0.2.0",
    "matchdep": "^0.3.0",
    "cypress": "^2.1.0"
  },
  "scripts": {
    "test-unit-php": "docker-compose run --rm wordpress_phpunit phpunit",
    "test-unit-php-multisite": "docker-compose run -e WP_MULTISITE=1 --rm wordpress_phpunit phpunit",
    "test-e2e": "cypress run --browser chrome",
    "test-e2e:watch": "cypress open"
  }
}<|MERGE_RESOLUTION|>--- conflicted
+++ resolved
@@ -1,10 +1,6 @@
 {
   "name": "charitable",
-<<<<<<< HEAD
-  "version": "1.6.33",
-=======
   "version": "1.6.34",
->>>>>>> dac80a70
   "private": true,
   "engines": {
     "node": ">=8.0.0",
