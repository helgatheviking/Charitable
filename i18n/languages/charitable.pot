--- conflicted
+++ resolved
@@ -2,15 +2,9 @@
 # This file is distributed under the same license as the Charitable package.
 msgid ""
 msgstr ""
-<<<<<<< HEAD
 "Project-Id-Version: Charitable 1.4.0\n"
 "Report-Msgid-Bugs-To: https://www.wpcharitable.com/\n"
-"POT-Creation-Date: 2016-04-27 04:53:08+00:00\n"
-=======
-"Project-Id-Version: Charitable 1.3.6\n"
-"Report-Msgid-Bugs-To: https://www.wpcharitable.com/\n"
-"POT-Creation-Date: 2016-04-27 07:22:10+00:00\n"
->>>>>>> e2156ad6
+"POT-Creation-Date: 2016-04-28 06:33:17+00:00\n"
 "MIME-Version: 1.0\n"
 "Content-Type: text/plain; charset=utf-8\n"
 "Content-Transfer-Encoding: 8bit\n"
@@ -6061,6 +6055,7 @@
 msgstr ""
 
 #: includes/donations/charitable-donation-functions.php:166
+#: includes/emails/abstract-class-charitable-email.php:560
 msgid "Paid"
 msgstr ""
 
@@ -6272,6 +6267,75 @@
 
 #: includes/emails/abstract-class-charitable-email.php:410
 msgid "The status of the donation (pending, paid, etc.)"
+msgstr ""
+
+#: includes/emails/abstract-class-charitable-email.php:558
+msgid "Fake Campaign: $50.00"
+msgstr ""
+
+#: includes/emails/abstract-class-charitable-email.php:584
+msgid "The title of the campaign"
+msgstr ""
+
+#: includes/emails/abstract-class-charitable-email.php:589
+msgid "The name of the campaign creator"
+msgstr ""
+
+#: includes/emails/abstract-class-charitable-email.php:594
+msgid "The email address of the campaign creator"
+msgstr ""
+
+#: includes/emails/abstract-class-charitable-email.php:599
+msgid "The end date of the campaign"
+msgstr ""
+
+#: includes/emails/abstract-class-charitable-email.php:604
+msgid ""
+"Display whether the campaign reached its goal. Add a `success` parameter as "
+"the message when the campaign was successful, and a `failure` parameter as "
+"the message when the campaign is not successful"
+msgstr ""
+
+#: includes/emails/abstract-class-charitable-email.php:609
+msgid "Display the total amount donated to the campaign"
+msgstr ""
+
+#: includes/emails/abstract-class-charitable-email.php:614
+msgid "Display the number of campaign donors"
+msgstr ""
+
+#: includes/emails/abstract-class-charitable-email.php:619
+msgid "Display the campaign's fundraising goal"
+msgstr ""
+
+#: includes/emails/abstract-class-charitable-email.php:624
+msgid "Display the campaign's URL"
+msgstr ""
+
+#: includes/emails/abstract-class-charitable-email.php:710
+msgid "The campaign achieved its fundraising goal."
+msgstr ""
+
+#: includes/emails/abstract-class-charitable-email.php:711
+msgid "The campaign did not reach its fundraising goal."
+msgstr ""
+
+#: includes/emails/abstract-class-charitable-email.php:942
+msgid "You cannot send this email without a donation!"
+msgstr ""
+
+#: includes/emails/abstract-class-charitable-email.php:958
+msgid "You cannot send this email without a campaign!"
+msgstr ""
+
+#: includes/emails/abstract-class-charitable-email.php:1101
+msgid ""
+"The following options are available with the "
+"<code>[charitable_email]</code> shortcode:"
+msgstr ""
+
+#: includes/emails/abstract-class-charitable-email.php:1135
+msgid "This function was buggy and has been deprecated."
 msgstr ""
 
 #: includes/emails/class-charitable-email-campaign-end.php:52
