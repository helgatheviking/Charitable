--- conflicted
+++ resolved
@@ -2,7 +2,7 @@
 /**
  * The template used to display file form fields.
  *
- * @author 	Studio 164a
+ * @author  Studio 164a
  * @package Charitable/Templates/Form Fields
  * @since   1.0.0
  * @version 1.0.0
@@ -17,17 +17,10 @@
 $classes = $view_args['classes'];
 $value   = isset( $field['value'] ) ? $field['value'] : '';
 ?>
-<<<<<<< HEAD
 <div id="charitable_field_<?php echo $field['key']; ?>" class="<?php echo $classes; ?>">
 	<?php if ( isset( $field['label'] ) ) : ?>
 		<label for="charitable_field_<?php echo $field['key']; ?>_element">
 			<?php echo $field['label']; ?>
-=======
-<div id="charitable_field_<?php echo $field['key'] ?>" class="<?php echo $classes ?>">
-	<?php if ( isset( $field['label'] ) ) : ?>
-		<label for="charitable_field_<?php echo $field['key'] ?>_element">
-			<?php echo $field['label'] ?>
->>>>>>> 73de4df1
 		</label>
 	<?php endif ?>
 	<input type="file" name="<?php echo $field['key']; ?>" id="charitable_field_<?php echo $field['key']; ?>_element" value="<?php echo $value; ?>" <?php echo charitable_get_arbitrary_attributes( $field ); ?>/>
