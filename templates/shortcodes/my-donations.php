<?php
/**
 * Displays a table of the user's donations, with links to the donation receipts.
 *
 * Override this template by copying it to yourtheme/charitable/shortcodes/my-donations.php
 *
 * @author  Studio 164a
 * @package Charitable/Templates/Account
 * @since   1.4.0
 * @version 1.6.19
 */

// Exit if accessed directly.
if ( ! defined( 'ABSPATH' ) ) {
	exit;
}

$user      = array_key_exists( 'user', $view_args ) ? $view_args['user'] : charitable_get_user( get_current_user_id() );
$donations = $view_args['donations'];

/**
 * Do something before rendering the donations.
 *
 * @param  object[] $donations An array of donations as a simple object.
 * @param  array    $view_args All args passed to template.
 */
do_action( 'charitable_my_donations_before', $donations, $view_args );

if ( $donations instanceof Charitable_Donations_Query && $donations->count() ) : ?>

	<table class="charitable-my-donations charitable-table">
		<thead>
			<tr>
				<th scope="col"><?php _e( 'Date', 'charitable' ); ?></th>
				<?php
					/**
					 * Add a column header after the donation date header. Any output should be wrapped in <th></th>.
					 *
					 * @since 1.5.0
					 *
					 * @param object[] $donations An array of donations as a simple object.
					 * @param array    $view_args All args passed to template.
					 */
					do_action( 'charitable_my_donations_table_header_after_date', $donations, $view_args );
				?>
				<th scope="col"><?php _e( 'Campaign', 'charitable' ); ?></th>
				<?php
					/**
					 * Add a column header after the campaign header. Any output should be wrapped in <th></th>.
					 *
					 * @since 1.5.0
					 *
					 * @param object[] $donations An array of donations as a simple object.
					 * @param array    $view_args All args passed to template.
					 */
					do_action( 'charitable_my_donations_table_header_after_campaigns', $donations, $view_args );
				?>
				<th scope="col"><?php _e( 'Amount', 'charitable' ); ?></th>
				<?php
					/**
					 * Add a column header after the amount header. Any output should be wrapped in <th></th>.
					 *
					 * @since 1.5.0
					 *
					 * @param object[] $donations An array of donations as a simple object.
					 * @param array    $view_args All args passed to template.
					 */
					do_action( 'charitable_my_donations_table_header_after_amount', $donations, $view_args );
				?>
				<th scope="col"><?php _e( 'Status', 'charitable' ); ?></th>
				<?php
					/**
					 * Add a column header after the status header. Any output should be wrapped in <th></th>.
					 *
					 * @since 1.5.4
					 *
					 * @param object[] $donations An array of donations as a simple object.
					 */
					do_action( 'charitable_my_donations_table_header_after_status', $donations );
				?>
				<th scope="col"><?php _e( 'Receipt', 'charitable' ); ?></th>
				<?php
					/**
					 * Add a column header after the receipt header. Any output should be wrapped in <th></th>.
					 *
					 * @since 1.5.0
					 *
					 * @param object[] $donations An array of donations as a simple object.
					 * @param array    $view_args All args passed to template.
					 */
					do_action( 'charitable_my_donations_table_header_after_receipt', $donations, $view_args );
				?>
			</tr>
		</thead>
		<tbody>
			<?php foreach ( $donations as $donation ) : ?>
			<tr>
				<td class="date" data-title="<?php esc_attr_e( 'Date', 'charitable' ); ?>"><?php echo mysql2date( 'F j, Y', get_post_field( 'post_date', $donation->ID ) ); ?></td>
				<?php
					/**
					 * Add a cell after the donation date. Any output should be wrapped in <td></td>.
					 *
					 * @since 1.5.0
					 *
					 * @param object $donation  The donation as a simple object.
					 * @param array  $view_args All args passed to template.
					 */
					do_action( 'charitable_my_donations_table_after_date', $donation );
				?>
				<td class="campaign" data-title="<?php esc_attr_e( 'Campaign', 'charitable' ); ?>"><?php echo $donation->campaigns; ?></td>
				<?php
					/**
					 * Add a cell after the list of campaigns. Any output should be wrapped in <td></td>.
					 *
					 * @since 1.5.0
					 *
					 * @param object $donation  The donation as a simple object.
					 * @param array  $view_args All args passed to template.
					 */
					do_action( 'charitable_my_donations_table_after_campaigns', $donation );
				?>
				<td class="amount" data-title="<?php esc_attr_e( 'Amount', 'charitable' ); ?>">
					<?php
						/**
						 * Filter the total donation amount.
						 *
						 * @since 1.6.19
						 *
						 * @param string $amount   The total donation amount.
						 * @param object $donation The donation as a simple object.
						 */
						echo apply_filters( 'charitable_my_donation_total_amount', charitable_format_money( $donation->amount ), $donation );
					?>
				</td>
				<?php
					/**
					 * Add a cell after the donation amount. Any output should be wrapped in <td></td>.
					 *
					 * @since 1.5.0
					 *
					 * @param object $donation  The donation as a simple object.
					 * @param array  $view_args All args passed to template.
					 */
					do_action( 'charitable_my_donations_table_after_amount', $donation );
				?>
				<td class="status" data-title="<?php esc_attr_e( 'Status', 'charitable' ); ?>"><?php echo charitable_get_donation( $donation->ID )->get_status_label(); ?></td>
				<?php
					/**
					 * Add a cell after the donation status. Any output should be wrapped in <td></td>.
					 *
					 * @since 1.5.4
					 *
					 * @param object $donation The donation as a simple object.
					 */
					do_action( 'charitable_my_donations_table_after_status', $donation );
				?>
				<td class="actions" data-title="<?php esc_attr_e( 'Actions', 'charitable' ); ?>"><a href="<?php echo esc_url( charitable_get_permalink( 'donation_receipt_page', array( 'donation_id' => $donation->ID ) ) ); ?>"><?php _e( 'View Receipt', 'charitable' ); ?></a></td>
				<?php
					/**
					 * Add a cell after the link to the receipt. Any output should be wrapped in <td></td>.
					 *
					 * @since 1.5.0
					 *
					 * @param object $donation  The donation as a simple object.
					 * @param array  $view_args All args passed to template.
					 */
					do_action( 'charitable_my_donations_table_after_receipt', $donation, $view_args );
				?>
			</tr>
			<?php endforeach ?>
		</tbody>
	</table>
<<<<<<< HEAD

<?php else : ?>

	<p><?php _e( 'You have not made any donations yet.', 'charitable' ); ?></p>

<?php
=======
	<?php
>>>>>>> eb258609
endif;

/**
 * Do something after rendering the donations.
 *
 * @param  object[] $donations An array of donations as a simple object.
 * @param  array    $view_args All args passed to template.
 */
do_action( 'charitable_my_donations_after', $donations, $view_args );<|MERGE_RESOLUTION|>--- conflicted
+++ resolved
@@ -26,8 +26,8 @@
  */
 do_action( 'charitable_my_donations_before', $donations, $view_args );
 
-if ( $donations instanceof Charitable_Donations_Query && $donations->count() ) : ?>
-
+if ( $donations instanceof Charitable_Donations_Query && $donations->count() ) :
+	?>
 	<table class="charitable-my-donations charitable-table">
 		<thead>
 			<tr>
@@ -170,16 +170,11 @@
 			<?php endforeach ?>
 		</tbody>
 	</table>
-<<<<<<< HEAD
-
-<?php else : ?>
-
+	<?php
+else :
+	?>
 	<p><?php _e( 'You have not made any donations yet.', 'charitable' ); ?></p>
-
-<?php
-=======
 	<?php
->>>>>>> eb258609
 endif;
 
 /**
