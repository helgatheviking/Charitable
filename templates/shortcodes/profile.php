--- conflicted
+++ resolved
@@ -29,11 +29,7 @@
 
 	?>
 	<div class="charitable-form-fields cf">
-<<<<<<< HEAD
-		<?php $form->view()->render_fields() ?>
-=======
 		<?php $form->view()->render() ?>
->>>>>>> a73d7d29
 	</div><!-- .charitable-form-fields -->
 	<?php
 
