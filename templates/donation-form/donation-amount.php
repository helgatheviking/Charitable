<?php
/**
 * The template used to display the donation amount inputs.
 *
 * @author  Studio 164a
 * @since   1.0.0
 * @version 1.0.0
 */

<<<<<<< HEAD
$campaign 			= $view_args[ 'campaign' ];
$suggested_donations = $campaign->get_suggested_donations();
$currency_helper 	= charitable()->get_currency_helper();
=======
$campaign           = $view_args[ 'campaign' ];
$suggested_donations = $campaign->get_suggested_donations();
$currency_helper    = charitable()->get_currency_helper();

if ( empty( $suggested_donations ) && ! $campaign->get( 'allow_custom_donations' ) ) {
    return;
}
>>>>>>> 56d150d5

/**
 * @hook    charitable_donation_form_before_donation_amount
 */
do_action( 'charitable_donation_form_before_donation_amount', $view_args[ 'form' ] );

<<<<<<< HEAD
<?php 
if ( count( $suggested_donations ) ) : 
?>
<ul class="donation-amounts">
	<?php 	
	foreach ( $suggested_donations as $suggestion ) : 
		?>
		<li class="donation-amount suggested-donation-amount">
			<input type="radio" name="donation-amount" value="<?php echo $suggestion[ 'amount' ] ?>" /><?php 
			printf( '%s %s', 
				$currency_helper->get_monetary_amount( $suggestion[ 'amount' ] ), 
				strlen( $suggestion[ 'description' ] ) ? '- ' . $suggestion[ 'description' ] : ''
			) ?>
		</li>
		<?php 
	endforeach;
	?>
	<li class="donation-amount custom-donation-amount" data-charitable-toggle="custom-donation-amount-field">
		<input type="radio" name="donation-amount" value="custom" /><?php 
			_e( 'Enter custom amount', 'charitable' );
		?>
	</li>
=======
if ( count( $suggested_donations ) ) : 
?>
<ul class="donation-amounts">
    <?php   
    foreach ( $suggested_donations as $suggestion ) : 
        ?>
        <li class="donation-amount suggested-donation-amount">
            <input type="radio" name="donation-amount" value="<?php echo $suggestion[ 'amount' ] ?>" /><?php 
            printf( '<span class="amount">%s</span> <span class="description">%s</span>', 
                $currency_helper->get_monetary_amount( $suggestion[ 'amount' ] ), 
                strlen( $suggestion[ 'description' ] ) ? $suggestion[ 'description' ] : ''
            ) ?>
        </li>
        <?php 
    endforeach;

    if ( $campaign->get( 'allow_custom_donations' ) ) :
    ?>

    <li class="donation-amount custom-donation-amount" data-charitable-toggle="custom-donation-amount-field">
        <input type="radio" name="donation-amount" value="custom" /><?php 
            _e( 'Enter custom amount', 'charitable' );
        ?>
        <div id="custom-donation-amount-field" class="charitable-form-field charitable-hidden">
            <input type="text" name="custom-donation-amount" />
        </div>
    </li>

    <?php endif ?>

>>>>>>> 56d150d5
</ul>

<?php elseif ( $campaign->get( 'allow_custom_donations' ) ) : ?>

    <div id="custom-donation-amount-field" class="charitable-form-field charitable-custom-donation-field-alone">
        <input type="text" name="custom-donation-amount" placeholder="<?php esc_attr_e( 'Enter donation amount', 'charitable' ) ?>" />
    </div>

<?php 

endif;

/**
 * @hook    charitable_donation_form_after_donation_amount
 */
do_action( 'charitable_donation_form_after_donation_amount', $view_args[ 'form' ]); ?><|MERGE_RESOLUTION|>--- conflicted
+++ resolved
@@ -7,11 +7,6 @@
  * @version 1.0.0
  */
 
-<<<<<<< HEAD
-$campaign 			= $view_args[ 'campaign' ];
-$suggested_donations = $campaign->get_suggested_donations();
-$currency_helper 	= charitable()->get_currency_helper();
-=======
 $campaign           = $view_args[ 'campaign' ];
 $suggested_donations = $campaign->get_suggested_donations();
 $currency_helper    = charitable()->get_currency_helper();
@@ -19,37 +14,12 @@
 if ( empty( $suggested_donations ) && ! $campaign->get( 'allow_custom_donations' ) ) {
     return;
 }
->>>>>>> 56d150d5
 
 /**
  * @hook    charitable_donation_form_before_donation_amount
  */
 do_action( 'charitable_donation_form_before_donation_amount', $view_args[ 'form' ] );
 
-<<<<<<< HEAD
-<?php 
-if ( count( $suggested_donations ) ) : 
-?>
-<ul class="donation-amounts">
-	<?php 	
-	foreach ( $suggested_donations as $suggestion ) : 
-		?>
-		<li class="donation-amount suggested-donation-amount">
-			<input type="radio" name="donation-amount" value="<?php echo $suggestion[ 'amount' ] ?>" /><?php 
-			printf( '%s %s', 
-				$currency_helper->get_monetary_amount( $suggestion[ 'amount' ] ), 
-				strlen( $suggestion[ 'description' ] ) ? '- ' . $suggestion[ 'description' ] : ''
-			) ?>
-		</li>
-		<?php 
-	endforeach;
-	?>
-	<li class="donation-amount custom-donation-amount" data-charitable-toggle="custom-donation-amount-field">
-		<input type="radio" name="donation-amount" value="custom" /><?php 
-			_e( 'Enter custom amount', 'charitable' );
-		?>
-	</li>
-=======
 if ( count( $suggested_donations ) ) : 
 ?>
 <ul class="donation-amounts">
@@ -80,7 +50,6 @@
 
     <?php endif ?>
 
->>>>>>> 56d150d5
 </ul>
 
 <?php elseif ( $campaign->get( 'allow_custom_donations' ) ) : ?>
