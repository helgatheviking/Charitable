=== Charitable - Donation Plugin ===
Contributors: WPCharitable, ericdaams
Donate link: https://www.paypal.com/cgi-bin/webscr?cmd=_donations&business=paypal%40164a%2ecom
Tags: donations, donate, donation plugin, fundraising, fundraising plugin, non-profit, non-profits, charity, churches, commerce, crowdfunding, crowd funding, paypal donations, paypal, stripe, stripe donations, campaigns, gifts, giving, wordpress fundraising, wordpress donations, wordpress donation plugin, peer to peer fundraising, peer to peer fundraiser, peer fundraising, social fundraising
Requires at least: 4.1
Tested up to: 5.2.3
Stable tag: 1.6.25
License: GPLv2 or later
License URI: http://www.gnu.org/licenses/gpl-2.0.html

Grow your online fundraising with Charitable, the powerful WordPress donation plugin with 5-star support.

== Description ==

**[Charitable](https://www.wpcharitable.com/?utm_source=readme&utm_medium=description-tab&utm_content=intro&utm_campaign=plugin-page-referrals)** is the donation plugin that gives you everything you need to start accepting donations today, for free. Designed to integrate seamlessly with WordPress, Charitable allows non-profits and developers to create powerful fundraising platforms on their own website.

= Free Features =
**Unlimited Campaigns**

* Create as many fundraising campaigns as you need.
* Set goals for your campaigns.
* Create time-sensitive campaigns that end automatically when they're finished.
* Inherits your theme's styles for seamless integration.

**Customizable Donation Forms**

* Provide suggested amounts, allow people to donate as much as they want, or do both.
* Load donation forms in a modal, on a separate page, or on the same page as the campaign.
* Shorten your donation forms by just showing required fields.
* Embed a donation form on any page.

**PayPal & Offline Payment Support**

* Easy PayPal setup. Add your PayPal address and you're done.
* Customize your offline donation instructions.
* More payment gateways available as [paid add-ons](https://www.wpcharitable.com/extensions/category/payment-gateways/?utm_source=readme&utm_medium=description-tab&utm_content=features&utm_campaign=plugin-page-referrals).

**Donation Management**

* Create and edit donations in the dashboard. No add-on necessary.
* Resend donation emails.
* Sort and search donations in the dashboard.
* Export a CSV report of donations.

**Customizable Emails**

* Automated donation receipt.
* Offline donation receipts with payment instructions.
* Admin notifications when people donate or campaigns end.
* Password reset & email verification messages.

= Why We Made Charitable =

We built Charitable because we were tired of seeing non-profits use hosted fundraising platforms that charge hefty fees and strip them of the ability to brand & control their donation pages. Other WordPress donation plugins existed, but they missed important functionality or were poorly supported, leaving non-profits to choose between expensive platforms or plugins lacking the features they really needed.

So we created & launched Charitable in 2015 as a feature-rich, affordable WordPress alternative to hosted fundraising platforms. With Charitable, we won’t charge you any transaction fees for the donations you receive, and you can use the core Charitable plugin for free, forever. We support Charitable’s development through extension purchases, which add extra features.

Two years on, we still actively develop and support Charitable, which is trusted by over 10,000 non-profits all over the world.

= Popular Upgrades =

Looking for more functionality? Our paid extensions give you the flexibility and features you need to grow your fundraising.

**[Recurring Donations](https://www.wpcharitable.com/extensions/charitable-recurring-donations/?utm_source=readme&utm_medium=description-tab&utm_content=upgrades&utm_campaign=plugin-page-referrals)**

* Generate reliable income for your non-profit.
* Increase the lifetime value of donors.
* Integrated seamlessly with our PayPal, Stripe, Authorize.Net and PayFast payment gateways.

**[Peer to Peer Fundraising](https://www.wpcharitable.com/extensions/charitable-ambassadors/?utm_source=readme&utm_medium=description-tab&utm_content=upgrades&utm_campaign=plugin-page-referrals)**

* Front-end campaign submission form.
* Allow your supporters to create fundraising campaigns for your organization.
* Grow your reach exponentially through your supporters' network of friends and family.

**[Crowdfunding Platforms](https://www.wpcharitable.com/extensions/charitable-ambassadors/?utm_source=readme&utm_medium=description-tab&utm_content=upgrades&utm_campaign=plugin-page-referrals)**

* Front-end campaign submission form.
* Allow people to create campaigns for personal causes.
* Pay them automatically using [Stripe Connect](https://www.wpcharitable.com/extensions/charitable-stripe-connect/?utm_source=readme&utm_medium=description-tab&utm_content=upgrades&utm_campaign=plugin-page-referrals).

**Premium Payment Gateways**

* [Stripe](https://www.wpcharitable.com/extensions/charitable-stripe/?utm_source=readme&utm_medium=description-tab&utm_content=upgrades&utm_campaign=plugin-page-referrals)
* [Authorize.Net](https://www.wpcharitable.com/extensions/charitable-authorize-net/?utm_source=readme&utm_medium=description-tab&utm_content=upgrades&utm_campaign=plugin-page-referrals)
* [PayFast](https://www.wpcharitable.com/extensions/charitable-payfast/?utm_source=readme&utm_medium=description-tab&utm_content=upgrades&utm_campaign=plugin-page-referrals) - leading South African payment gateway.
* [PayUMoney](https://www.wpcharitable.com/extensions/charitable-payu-money/?utm_source=readme&utm_medium=description-tab&utm_content=upgrades&utm_campaign=plugin-page-referrals) - Indian payment gateway.

**[Email Marketing & Newsletter Integration](https://www.wpcharitable.com/extensions/charitable-newsletter-connect/?utm_source=readme&utm_medium=description-tab&utm_content=upgrades&utm_campaign=plugin-page-referrals)**

* MailChimp
* Campaign Monitor
* Mailerlite
* ActiveCampaign
* MailPoet
* Mailster

**More Extensions**

* [Fee Relief](https://www.wpcharitable.com/extensions/charitable-fee-relief/?utm_source=readme&utm_medium=description-tab&utm_content=upgrades&utm_campaign=plugin-page-referrals)
* [Donor Comments](https://www.wpcharitable.com/extensions/charitable-donor-comments/?utm_source=readme&utm_medium=description-tab&utm_content=upgrades&utm_campaign=plugin-page-referrals)
* [Anonymous Donations](https://www.wpcharitable.com/extensions/charitable-anonymous-donations/?utm_source=readme&utm_medium=description-tab&utm_content=upgrades&utm_campaign=plugin-page-referrals)
* [Gift Aid](https://www.wpcharitable.com/extensions/charitable-gift-aid/?utm_source=readme&utm_medium=description-tab&utm_content=upgrades&utm_campaign=plugin-page-referrals)
* [Easy Digital Downloads](https://www.wpcharitable.com/extensions/charitable-easy-digital-downloads-connect/?utm_source=readme&utm_medium=description-tab&utm_content=upgrades&utm_campaign=plugin-page-referrals)
* [User Avatar](https://www.wpcharitable.com/extensions/charitable-user-avatar/?utm_source=readme&utm_medium=description-tab&utm_content=upgrades&utm_campaign=plugin-page-referrals)
* [Videos](https://www.wpcharitable.com/extensions/charitable-videos/?utm_source=readme&utm_medium=description-tab&utm_content=upgrades&utm_campaign=plugin-page-referrals)
* [Simple Updates](https://www.wpcharitable.com/extensions/charitable-simple-updates/?utm_source=readme&utm_medium=description-tab&utm_content=upgrades&utm_campaign=plugin-page-referrals)
* [Geolocation](https://www.wpcharitable.com/extensions/charitable-geolocation/?utm_source=readme&utm_medium=description-tab&utm_content=upgrades&utm_campaign=plugin-page-referrals)

Ready to upgrade?

* [View pricing options](https://www.wpcharitable.com/packages/?utm_source=readme&utm_medium=description-tab&utm_content=upgrades&utm_campaign=plugin-page-referrals)
* [Browse extensions](https://www.wpcharitable.com/extensions/?utm_source=readme&utm_medium=description-tab&utm_content=upgrades&utm_campaign=plugin-page-referrals)

= Join our community =

When you download Charitable, you are joining over 10,000 other non-profits, developers and fundraising professionals across the globe. We regularly cast a spotlight on the amazing things people in the Charitable community are doing in our newsletter and social media.

* [Subscribe to our newsletter](http://164a.us7.list-manage.com/subscribe?u=627673bb29eec8993b0b3215b&id=ce7842eb06)
* [Facebook](https://www.facebook.com/wpcharitable/)
* [Twitter](https://twitter.com/wpcharitable/)

Developers, we would love to invite you to join us in creating the most powerful fundraising plugin! Get started as a contributor on [our GitHub repository](https://github.com/Charitable/Charitable).

Using Charitable in a language other than English? Help us make Charitable better for you by [contributing to the translation project in your language.](https://translate.wordpress.org/projects/wp-plugins/charitable)

== Installation ==

1. Upload `charitable.php` to the `/wp-content/plugins/` directory.
1. Activate the plugin through the 'Plugins' menu in WordPress.
1. Go to Charitable > Add Campaign to create your first campaign!

== Frequently Asked Questions ==

= I don't want to send my donors to PayPal. How can I accept donations right on my site? =

You can accept donations with the Offline Donations gateway, which allows your donors to create a donation and make the payment via cheque or bank transfer (you can display your payment details to them).

You can also accept credit card donations with the [Stripe extension](https://www.wpcharitable.com/extensions/charitable-stripe?utm_source=readme&utm_medium=faq-tab&utm_content=avoid-paypal&utm_campaign=plugin-page-referrals). If you want to use a different payment gateway, [let us know](https://www.wpcharitable.com/support?utm_source=readme&utm_medium=faq-tab&utm_content=avoid-paypal&utm_campaign=plugin-page-referrals).

= How do I add a grid of campaigns to my page? =

Easy. Just add `[campaigns]` into your page content. [Read more](https://www.wpcharitable.com/documentation/the-campaigns-shortcode?utm_source=readme&utm_medium=faq-tab&utm_content=campaigns-shortcode&utm_campaign=plugin-page-referrals).

= How do I add a donation form to a page? =

You can use the `[charitable_donation_form]` shortcode to embed a particular campaign's donation form on a page. [Read more](https://www.wpcharitable.com/documentation/add-your-donation-form-to-a-page/?utm_source=readme&utm_medium=faq-tab&utm_campaign=plugin-page-referrals)

= Can I let donors pay the gateway processing fees? =

Yes. Our Fee Relief extension adds support for this, with the option to set how fees are calculated for different payment gateways. [Read more](https://www.wpcharitable.com/extensions/charitable-fee-relief/?utm_source=readme&utm_medium=faq-tab&utm_campaign=plugin-page-referrals)

= Does Charitable support recurring donations? =

Yes. Recurring donations support is possible with our [Recurring Donations extension](https://www.wpcharitable.com/extensions/charitable-recurring-donations/?utm_source=readme&utm_medium=faq-tab&utm_campaign=recurring-donations).

= How do I get support? =

You can post in the [support forum](https://wordpress.org/support/plugin/charitable) or reach us via [our support form](http://wpcharitable.com/support?utm_source=readme&utm_medium=faq-tab&utm_content=support&utm_campaign=plugin-page-referrals).

== Screenshots ==

1. Creating a campaign.
2. A campaign running on Twentyfifteen (the default WordPress theme).
3. A grid of campaigns, added using the `[campaigns]` shortcode.
4. Setting up Charitable: The General settings area.
5. Setting up Charitable: The Payment Gateways settings area.
6. Setting up Charitable: The Email settings area.

== Changelog ==

<<<<<<< HEAD
=======
= 1.6.25 =
* NEW: Automatically set the selected amount in the donation form by appending query parameters to the donation form URL. For example, going to `https://yoursite.com/campaigns/my-campaign/?amount=10` will load the donation form with a $10 donation preset. [#684](https://github.com/Charitable/Charitable/issues/684)
* NEW: Mark a user's email address as verified when they complete Ultimate Member's email activation process. [#709](https://github.com/Charitable/Charitable/issues/709)
* NEW: Registered `image` as a Campaign Field. `$campaign->get( 'image' )` will return the ID of the campaign's featured image.
* FIX: Add `singular.php` as a fallback template to use for Charitable endpoints.
* FIX: Ensure that `wp_title` has a page name set for Charitable endpoints. [#660](https://github.com/Charitable/Charitable/issues/660)
* FIX: Prevent adding duplicate pending processes to the donation form Javascript handler. [#697](https://github.com/Charitable/Charitable/issues/697)
* FIX: Ensure that shortcodes in the Terms & Conditions text are parsed when the donation form is loaded via AJAX. [#708](https://github.com/Charitable/Charitable/issues/708)
* FIX: Fixed error that prevented Charitable settings using a select element from correctly showing the current selected value if the value is 0. [#639](https://github.com/Charitable/Charitable/issues/639)
* UPDATE: Replaced `ambassadors_form` with `campaign_form` in the Campaign Fields API. `ambassadors_form` has thus far been unused; `campaign_form` will be supported in the next release of Charitable Ambassadors.

>>>>>>> f1a7d1fc
= 1.6.24 =
* UPDATE: Officially adopted Unicode CLDR recommendations for country names. Several country names have been updated. [#704](https://github.com/Charitable/Charitable/issues/704) and [#700](https://github.com/Charitable/Charitable/issues/700)
* FIX: Show which fields are required in the admin donation form. [#702](https://github.com/Charitable/Charitable/issues/702)
* FIX: When a manual donation submission fails because of some missing required fields, show the error notice. [#703](https://github.com/Charitable/Charitable/issues/703)
* FIX: In some cases, the End Date, Goal and Description fields would be removed from the campaign editor in the admin. [#690](https://github.com/Charitable/Charitable/issues/690)

= 1.6.23 =
* NEW: Added option to specify `year_range` parameter for datepicker fields. By default, the datepicker will show the previous 100 years. [#696](https://github.com/Charitable/Charitable/issues/696)
* NEW: Added `charitable_user_verified` action hook to do something after a user verifies their email address.
* NEW: Added `charitable_profile_endpoint_descendent_query_vars` filter, which is used internally when registering endpoints through Charitable's Endpoints API to handle cases where endpoints use the Profile endpoint as their base.
* FIX: In some cases, the js.cookie script was not loaded correctly due to the presence of Javascript module loaders, which resulted in Charitable's session script not working correctly. [#699](https://github.com/Charitable/Charitable/issues/699)

= 1.6.22 =
* NEW: Added gateway transaction ID to donation meta and as an optional email field. [#694](https://github.com/Charitable/Charitable/issues/694)
* NEW: Added client-side helper function to check whether the donation being processed is a recurring donation.
* FIX: Improved compatibility with Twenty Seventeen theme to avoid a Javascript error on the donation pages. [#693](https://github.com/Charitable/Charitable/issues/693)
* FIX: Corrected spelling of default text in Offline Donation Receipt.
* FIX: Fixed issue preventing conditionally loaded admin settings/form fields from working correctly when there is more than one on the page.

= 1.6.21 =
* FIX: Prevent Polylang from modifying the rewrite rule for the webhook listener endpoint. With certain configurations, Polylang prevented webhooks/IPNs from working. [#692](https://github.com/Charitable/Charitable/issues/692)

= 1.6.20 =
* FIX: Corrected error introduced by 1.6.19 resulting in donations not processing in certain situations when using Authorize.Net or Stripe.

= 1.6.19 =
* NEW: Registered campaigns fields for getting a campaign's tags and categories as commma-separated lists. These are now available in campaign-related emails as well as the Campaigns export. [#688](https://github.com/Charitable/Charitable/issues/688)
* NEW: Include Charitable version in Javascript vars. This is available as `CHARITABLE_VARS.version`. We also added a way to check that Charitable is at least a certain version, using `CHARITABLE.VersionCompare( version )` (where `version` is the version it must be).
* NEW: Added extra jQuery events when processing/viewing a donation form: `charitable:form:processed`, triggered right after a donation is created but before being redirected to the donation receipt or payment page; `charitable:form:amount:changed`, triggered when the donor changes the amount they are donating; `charitable:form:total:changed`, triggered when the donor changes the total amount they are donating (i.e. they choose a different payment amount or opt in to pay the processing fees).
* NEW: Added `charitable_my_donation_total_amount` filter to allow the donation amount shown in the output of `[charitable_my_donations]` to include any processing fees paid by the donor.
* FIX: Improved return links for settings pages nested under other settings page (i.e. individual MailChimp list settings page links back to MailChimp settings).
* FIX: `charitable_get_current_url()` returned incorrect URLs on multisite. [#687](https://github.com/Charitable/Charitable/issues/687)

= 1.6.18 =
* NEW: Added email tag for donor's last name. [#685](https://github.com/Charitable/Charitable/issues/685)
* NEW: Added an `inline-content` setting type.
* FIX: Added __sleep() methods to Campaign and Donation classes to avoid serializing Donation/Campaign Fields. This avoids errors relating to serialization of closures.
* FIX: Improved error message when max file size is exceeded while trying to upload a picture via the front-end picture field. [#683](https://github.com/Charitable/Charitable/issues/683)
* FIX: After clicking "Change" link in donation form to select a different donation amount, hide the link to avoid confusion. [#682](https://github.com/Charitable/Charitable/issues/682)

= 1.6.17 =
* FIX: Removing pending processes in Javascript fails in certain cases when there is more than one pending process. [#681](https://github.com/Charitable/Charitable/issues/681)
* FIX: Improved styling of `<legend>` elements inside Charitable meta boxes.
* FIX: Delete user dashboard menu transient if one isn't set. This fixes a bug in Reach. [#52](https://github.com/Charitable/Reach/issues/52)

= 1.6.16 =
* NEW: Allow `value_callback` in `admin_form` settings for a field registered with the Campaign Fields API to override the main `value_callback` parameter. [#679](https://github.com/Charitable/Charitable/issues/679)
* FIX: Prevent credit card validation in donation widget, which prevented it from working in certain specific scenarios. [#680](https://github.com/Charitable/Charitable/issues/680)

= 1.6.15 =
* NEW: Added Colombian Peso as currency. [#676](https://github.com/Charitable/Charitable/issues/676)
* FIX: Error resulted in donation receipts not getting sent initially for manually added donations, and then getting sent twice. [#631](https://github.com/Charitable/Charitable/issues/631)
* FIX: Avoid fatal error related to the new Webhook Listener Endpoint when Social Warfare is active. [#678](https://github.com/Charitable/Charitable/issues/678)

= 1.6.14 =
* FIX: Show terms and conditions, privacy policy and contact consent on the registration form if enabled, regardless of whether the settings have been saved. [#657](https://github.com/Charitable/Charitable/issues/657)
* FIX: If you have multiple extensions installed and you have an unfinished upgrade routine, the notice was shown repeatedly. [#655](https://github.com/Charitable/Charitable/issues/655)
* NEW: Added option to force HTTPS on the campaign donation page. This is off by default but can be enabled by returning `true` to the `charitable_campaign_donation_endpoint_force_https` filter. [#658](https://github.com/Charitable/Charitable/issues/658)
* NEW: Added Webhook Listener endpoint to provide pretty URL for IPNs/webhooks. <strong>Note: The IPN listener is now run on the `parse_query` hook, which is later than previously when it was run on the `init` hook.</strong> [#659](https://github.com/Charitable/Charitable/issues/659)
* NEW: Added option to force HTTPS for the IPN/Webhook listener URL. This is off by default but can be enabled by returning `true` to the `charitable_webhook_listener_endpoint_force_https` filter.
* NEW: Added ability for Charitable to check whether an extension update has minimum requirements (i.e. minimum PHP or Charitable version) and prevent update if those minimum requirements are not met.
* NEW: Added filter to set whether a campaign can be saved with custom donations disabled and no suggested donations. [#669](https://github.com/Charitable/Charitable/issues/669)
* NEW: Added `charitable_is_localhost` function to return whether installation is localhost. This also introduces the `charitable_localhost_ips` filter to filter the set of whitelisted IP addresses that will result in `charitable_is_localhost` returning `true`.
* NEW: Improved support for Comet Cache and Litespeed Cache. [#673](https://github.com/Charitable/Charitable/issues/673) and [#674](https://github.com/Charitable/Charitable/issues/674)
* FIX: Ensure that $0 donations work if `charitable_permit_0_donation` is returning `true`. [#668](https://github.com/Charitable/Charitable/issues/668)
* FIX: Numerous small errors fixed.

= 1.6.13 =
* FIX: "Remove" button in Picture field was hidden in the Twenty Nineteen theme. [#654](https://github.com/Charitable/Charitable/issues/654)
* FIX: Undefined variable notice in Picture field template. [#653](https://github.com/Charitable/Charitable/issues/653)
* FIX: Gracefully handle currency symbols included in the goal parameter in the `[charitable_stat]` shortcode. [#652](https://github.com/Charitable/Charitable/issues/652)
* FIX: Fix campaign grid layout in themes where campaigns don't have the `hentry` class. [#650](https://github.com/Charitable/Charitable/issues/650)
* FIX: Ensure campaign grid is responsive in themes where campaigns don't have the `hentry` class. [#651](https://github.com/Charitable/Charitable/issues/651)

= 1.6.12 =
* FIX: Picture drag & drop field would not show unless pictures were already set. [#648](https://github.com/Charitable/Charitable/issues/648)

= 1.6.11 =
* FIX: Fixed error that would show the incorrect amount in the admin donation form in sites that use commas for the decimal separator. [#497](https://github.com/Charitable/Charitable/issues/497)

= 1.6.10 =
* FIX: Load template files in admin area. This resolves a fatal error when using a Charitable shortcode in the Shortcode block, or when using Divi. [#646](https://github.com/Charitable/Charitable/issues/646) and [#605](https://github.com/Charitable/Charitable/issues/605)

= 1.6.9 =
* FIX: Handle deleted images set as the value of a Picture field. [#644](https://github.com/Charitable/Charitable/issues/644)
* FIX: Fixed logic error in check for whether the donation amount is above the minimum amount. This only affected situations where the minimum donation was $0 and someone tried to donate $0.
* NEW: Added a more flexible way for asynchronous processes to pause donation form processing. [#645](https://github.com/Charitable/Charitable/issues/645)

= 1.6.8 =
* FIX: Resolved bug related to WordPress core updates that prevented any donations from appearing under Charitable > Donations when on the "All" view. [#641](https://github.com/Charitable/Charitable/issues/641)
* NEW: Added "Subtotal" row to the Donation Overview table in the admin. This is not shown by default, but will be used by extensions like Gift Aid and our new Fee Relief extension. [#643](https://github.com/Charitable/Charitable/issues/643)
* NEW: Added support for querying by donation plan with `Charitable_Donations_Query`. This will be used by Recurring Donations. [#608](https://github.com/Charitable/Charitable/issues/608)
* NEW: Allow `Charitable_Donations_Query` to output a list of IDs. [#633](https://github.com/Charitable/Charitable/issues/633)
* NEW: Added the currency symbol to the Javascript variables used in the donation form. [#635](https://github.com/Charitable/Charitable/issues/635)

= 1.6.7 =
* FIX: Load scripts properly when adding a custom 'picture' field to the donation form. [#627](https://github.com/Charitable/Charitable/issues/627)
* FIX: Save settings on Extensions settings page when there is only a single checkbox field. This bug affected Donor Comments. [#629](https://github.com/Charitable/Charitable/issues/629)
* FIX: Add full support for radio & multi-checkbox fields with the Donation Fields API. [#577](https://github.com/Charitable/Charitable/issues/577) and [#576](https://github.com/Charitable/Charitable/issues/576)
* FIX: Properly reflect the value for the "Send after Registration" setting in the settings for the User Verification email. [#626](https://github.com/Charitable/Charitable/issues/626)
* FIX: Only define defaults for database fields that require one. This avoids duplicate primary key issues in certain environments (Windows servers). [#623](https://github.com/Charitable/Charitable/issues/623)
* FIX: Add responsive styling for campaign grid when masonry is turned on. [#628](https://github.com/Charitable/Charitable/issues/628)
* FIX: Removed confusing "Payment attempted" log message for new donations. [#624](https://github.com/Charitable/Charitable/issues/624)
* FIX: Added debug logging when CHARITABLE_DEBUG constant is set and true, and when a nonce check fails. [#630](https://github.com/Charitable/Charitable/issues/630)
* FIX: Made sure the `charitable_user_registration_fields` filter actually works. :)

= 1.6.6 =
* FIX: Prevents an endless loop in the donor id upgrade process added in version 1.6.5. In certain cases, the upgrade could not complete properly.

= 1.6.5 =
* NEW: Added `meta_query` and `date_query` support to `Charitable_Donations_Query` and `Charitable_Donor_Query`. [#615](https://github.com/Charitable/Charitable/issues/615) and [#614](https://github.com/Charitable/Charitable/issues/614)
* NEW: Added `charitable_get_campaign_creator_field` helper function to retrieve meta information about a campaign creator given a campaign ID and a key. Designed to be used with the Campaign Fields API.
* NEW: Added `charitable_donor_contact_consent_changed` hook to broadcast when a donor has updated their contact consent setting.
* NEW: Added a multi-select field for admin forms. [#609](https://github.com/Charitable/Charitable/issues/609)
* NEW: Added a Customizer control for select fields with optgroups. [#610](https://github.com/Charitable/Charitable/issues/610)
* FIX: Fixed an error that resulted in a database error when adding donations in certain conditions. This only occurred on sites that upgraded to version 1.6.0 - 1.6.4 without running the database upgrade, and could result in donations being prevented or in donations being recorded without a donor record. This version resolves this bug, and also adds an upgrade routine to retroactively add donor records for all donations missing one. [#616](https://github.com/Charitable/Charitable/issues/616)
* FIX: Help text for End Date & Goal fields were swapped. [#606](https://github.com/Charitable/Charitable/issues/606)
* FIX: Browser security warning when doing a donation in the PayPal sandbox. [#604](https://github.com/Charitable/Charitable/issues/604)
* FIX: Prevent time-outs in AJAX requests to process donations.

= 1.6.4 =
* FIX: Fixed a fatal error triggered during donations when using a previous version of WordPress. [#603](https://github.com/Charitable/Charitable/issues/603)

= 1.6.3 =
* FIX: Fixed bug that prevented donation form from submitting in certain cases when using Stripe or Authorize.Net alongside another payment gateway. [#601](https://github.com/Charitable/Charitable/issues/601)

= 1.6.2 =
* NEW: Allow donors to manage their contact consent preference via the Profile form. [#591](https://github.com/Charitable/Charitable/issues/591)
* NEW: Include terms and conditions, privacy policy and contact consent checkbox in Registration form. [#599](https://github.com/Charitable/Charitable/issues/599)
* NEW: Include donor's contact consent status in Donations export. [#590](https://github.com/Charitable/Charitable/issues/590)
* NEW: Show whether contact consent was given in donation details. [#589](https://github.com/Charitable/Charitable/issues/589)
* NEW: Added "User Privacy" and "Terms and Conditions" sections to the Charitable Customizer panel. [#592](https://github.com/Charitable/Charitable/issues/592)
* NEW: Added the `required` attribute to all required form fields. [#595](https://github.com/Charitable/Charitable/issues/595)
* FIX: Prevent donors from changing their profile email to same as existing donor. [#596](https://github.com/Charitable/Charitable/issues/596)
* FIX: Fixed `array_combine` PHP warning in donation form. [#593](https://github.com/Charitable/Charitable/issues/593)
* FIX: Misspelt function name in Donation Field Registry class. [#594](https://github.com/Charitable/Charitable/issues/594)
* FIX: Improved inline documentation for PayPal API fields. [#587](https://github.com/Charitable/Charitable/issues/587) and [#588](https://github.com/Charitable/Charitable/issues/588)

= 1.6.1 =
* FIX: Cleans up a fatal error in the previous release in certain versions of PHP.

= 1.6.0 =
* NEW: Added Terms and Conditions section to the donation form with privacy notice, terms and conditions checkbox and marketing consent checkbox. [#558](https://github.com/Charitable/Charitable/issues/558)
* NEW: Added Privacy Policy snippets for policy page builder in WordPress 3.9.6. [#557](https://github.com/Charitable/Charitable/issues/557)
* NEW: Included Charitable donation and donor data in user data erasure, with additional settings to control when data can be erased. [#551](https://github.com/Charitable/Charitable/issues/551) & [#556](https://github.com/Charitable/Charitable/issues/556)
* NEW: Included Charitable donation and donor data in user data export. [#550](https://github.com/Charitable/Charitable/issues/550)
* NEW: Added "Customize" link to the Charitable menu to expose Customizer options. [#559](https://github.com/Charitable/Charitable/issues/559)
* NEW: Added checkbox to the donation form to get donor consent to being contacted. [#420](https://github.com/Charitable/Charitable/issues/420)
* NEW: Added a [charitable_stat] shortcode. [#23](https://github.com/Charitable/Charitable/issues/23)
* NEW: Automatically refund donations in PayPal (more gateway support coming soon). [#269](https://github.com/Charitable/Charitable/issues/269)
* NEW: Added campaign export report. [#529](https://github.com/Charitable/Charitable/issues/529)
* NEW: Added Campaign Fields API. [#530](https://github.com/Charitable/Charitable/issues/530)
* NEW: Added a "meta" section within the "Your Details" donation form section. [#495](https://github.com/Charitable/Charitable/issues/495)
* NEW: Added ability to register new sections in forms through fields APIs. [#541](https://github.com/Charitable/Charitable/issues/541)
* NEW: Added Charitable REST API namespace in preparation for Gutenberg. [#542](https://github.com/Charitable/Charitable/issues/542)
* NEW: REST API: Added /reports/ REST API endpoint. [#543](https://github.com/Charitable/Charitable/issues/543)
* NEW: Added informed consent notice to Licenses settings page. [#547](https://github.com/Charitable/Charitable/issues/547)
* NEW: Added the ability to enter different PayPal addresses for live and testing (sandbox). [#517](https://github.com/Charitable/Charitable/issues/517)
* FIX: Improved underlying structure of the Campaign Settings meta box. [#531](https://github.com/Charitable/Charitable/issues/531)
* FIX: Support creating manual donations without an email address. [#535](https://github.com/Charitable/Charitable/issues/535)
* FIX: Added way to re-check license expiry dates in case of license renewal. [#477](https://github.com/Charitable/Charitable/issues/477)
* FIX: Prevent donation forms from displaying publicly for unpublished or inactive campaigns. This includes the Donate widget. [#276](https://github.com/Charitable/Charitable/issues/276).
* FIX: Removed "Change Status" toggle in Donation management page. Status changes are included in the Donation Actions meta box. [#579](https://github.com/Charitable/Charitable/issues/579)
* FIX: Bug that treated dates differently in the Donations Filter and Export. [#546](https://github.com/Charitable/Charitable/issues/546)

= 1.5.14 =
* SECURITY FIX: Prevent unauthorized users from accessing the user and donation details of previous donations through an exploit. See [our blog](http://www.wpcharitable.com/blog/?utm_source=readme&utm_medium=changelog-tab&utm_campaign=release-notes&utm_content=1-5-14-release) for a post in the coming days.
* FIX: Avoid duplicate donations when a donation fails and is re-attempted by the donor. [#173](https://github.com/Charitable/Charitable/issues/173)

= 1.5.13 =
* FIX: In some cases, when a custom donation field is registered, it was left blank in donation receipts & other donation emails. This occurred with regular PayPal donations as well as recurring donations through Stripe, and most probably with other payment gateways as well. [#540](https://github.com/Charitable/Charitable/issues/540)
* FIX: A previous update broke the way required checkboxes in donation forms and other forms worked. When a required checkbox is not checked, the form should not submit. This was broken, but is now fixed. [#539](https://github.com/Charitable/Charitable/issues/539)

= 1.5.12 =
* FIX: In some themes, campaign pages displayed the campaign description and summary block twice. This has been fixed. [#536](https://github.com/Charitable/Charitable/issues/536)
* FIX: Prevent a fatal error related to the Endpoint interface in certain environments. [#534](https://github.com/Charitable/Charitable/issues/534)
* FIX: Tweaked admin styles to avoid select fields getting cropped in some browsers. [#516](https://github.com/Charitable/Charitable/issues/516)
* FIX: Check for type of donation before displaying receipt to avoid clash with Recurring Donations. [#510](https://github.com/Charitable/Charitable/issues/510)

= 1.5.11 =
* FIX: Preserve pre-existing donor data when editing donations. [#526](https://github.com/Charitable/Charitable/issues/526)
* FIX: Flush donation cache when transferring a donation from one campaign to another campaign. The stats of both the old and new campaigns should be updated automatically. [#527](https://github.com/Charitable/Charitable/issues/527)
* FIX: Improved the way the Javascript is structured to ensure better compatibility with pages containing multiple donation forms. In one specific scenario (using Stripe with Stripe Checkout enabled) this could prevent donation forms from processing on these pages.

= 1.5.10 =
* FIX: Ensure that campaigns without end dates are saved with the correct value of 0 for the end date meta field. [#524](https://github.com/Charitable/Charitable/issues/524)

= 1.5.9 =
* NEW: Added `Charitable_Campaign_Processor` class in preparation for new version of Charitable Ambassadors.
* NEW: Added `Charitable_Data_Processor` class in preparation for new version of Charitable Ambassadors. This will also be used eventually by other forms in Charitable core.
* NEW: Allow `Charitable_Deprecated` class to be extended by plugins. [#503](https://github.com/Charitable/Charitable/issues/503)
* NEW: Added support for showing helper text in Charitable's admin forms/meta boxes. [#511](https://github.com/Charitable/Charitable/pull/511)
* FIX: Tweaked Donor role in Charitable, ensuring it does not take away permissions from users who are already registered. [#522](https://github.com/Charitable/Charitable/issues/522)
* FIX: Ensured that custom donation fields with a checkbox are correctly saved. [#500](https://github.com/Charitable/Charitable/issues/500)
* FIX: Improved styling of links within frontend Charitable notices. [#519](https://github.com/Charitable/Charitable/issues/519)
* FIX: Always direct the donor to the main donation form when they submit the Donate widget. [#515](https://github.com/Charitable/Charitable/issues/515)
* FIX: Made sure the Charitable loading gif has a transparent background to avoid display issues. [#518](https://github.com/Charitable/Charitable/issues/518)
* FIX: Fixed a bug that broke the filtering of donations by date in the admin donations table in some non-English languages. [#506](https://github.com/Charitable/Charitable/issues/506)
* FIX: Remove the "Send an email receipt..." checkbox when adding donations manually if the donation receipt email is disabled. [#490](https://github.com/Charitable/Charitable/issues/490)
* FIX: Preserve redirection URL when proceeding to registration page from login page. [#504](https://github.com/Charitable/Charitable/issues/504)
* FIX: Allow `charitable_template_from_session` to receive a different class name, to allow extensions to re-use it. [#509](https://github.com/Charitable/Charitable/issues/509)
* FIX: Removed object caching for admin list of pages; we're using a single-request cache instead. [#505](https://github.com/Charitable/Charitable/issues/505)
* FIX: Added namespace to Charitable icons to avoid clashes with other plugins/themes, including Redux. [#499](https://github.com/Charitable/Charitable/issues/499)
* FIX: Re-order Forgot Password, Reset Password and Registration endpoints. [#502](https://github.com/Charitable/Charitable/issues/502)
* FIX: Avoid fatal error with A2 Optimized fork of W3TC. [#496](https://github.com/Charitable/Charitable/issues/496)
* FIX: Ensured that filters run as expected when checking what the current endpoint is. [#501](https://github.com/Charitable/Charitable/issues/501)

= 1.5.8 =
* FIX: Updated the data that is sent to PayPal to provide better compatibility with IPNs.

= 1.5.7 =
* NEW: Added a new optional masonry layout for the `[campaigns]` shortcode. To use it, just add `masonry=1` to the shortcode. [#326](https://github.com/Charitable/Charitable/issues/326)
* NEW: Additional donor meta like their address and phone number are automatically populated when a new manual donation is created for someone who donated previously. [#472](https://github.com/Charitable/Charitable/issues/472)
* NEW: Allowed email verification to be disabled for registrations. With this off, the email verification process can still be initiated by the donor from the My Donations page (i.e. the output of `[charitable_my_donations]`). [#482](https://github.com/Charitable/Charitable/issues/482)
* NEW: Added the username in the output of [charitable_profile]. [#325](https://github.com/Charitable/Charitable/issues/325)
* FIX: Resending the offline donation notification for admins previously sent the regular donation notification instead of the offline one. Bug squashed. [#481](https://github.com/Charitable/Charitable/issues/481)
* FIX: When custom donations are turned off, donors could proceed through the donation form without selecting a suggested amount. This is fixed now. [#478](https://github.com/Charitable/Charitable/issues/478)
* FIX: Prevented errors when overriding template functions. [#488](https://github.com/Charitable/Charitable/issues/488)
* FIX: For Charitable customers, correctly show lifetime licenses as having no expiry. [#479](https://github.com/Charitable/Charitable/issues/479)
* FIX: The Donors widget only showed the 10 most recent campaigns. It now correctly shows all. [#480](https://github.com/Charitable/Charitable/issues/480)
* FIX: Improved inconsistencies in the way shortcodes are set up under the hood. [#454](https://github.com/Charitable/Charitable/issues/454)
* FIX: Fixed an issue with the custom donation amount input extending outside the edge of the donate widget in the Storefront theme (and possibly other themes). [#488](https://github.com/Charitable/Charitable/issues/488)

= 1.5.6 =
* NEW: Allow a default donation amount to be set via the `charitable_default_donation_amount` filter. [#470](https://github.com/Charitable/Charitable/issues/470)
* NEW: Made the list of resendable donation emails a filterable list, using the `charitable_resendable_donation_emails` filter. [#476](https://github.com/Charitable/Charitable/issues/476)
* FIX: Fixed an incorrect PayPal URL that prevented IPNs from working correctly.
* FIX: Prevents Charitable from co-opting the forgot password page in WooCommerce. [#473](https://github.com/Charitable/Charitable/issues/473)
* FIX: Minor styling update to improve theme compatibility for [campaigns] display. [#475](https://github.com/Charitable/Charitable/issues/475)

= 1.5.5 =
* FIX: Fixes fatal error in the campaign submission form in Ambassadors. [#471](https://github.com/Charitable/Charitable/issues/471)

= 1.5.4 =
* NEW: You can now display campaign categories or tags in a dropdown through the Campaign Categories / Tags widget. [#408](https://github.com/Charitable/Charitable/issues/408)
* NEW: The donation status is now shown in the output of `[charitable_my_donations]`. [#287](https://github.com/Charitable/Charitable/issues/287)
* NEW: Added `Charitable_Donation_Log` class as a single purpose class designed to interact with all log entries related to a donation.
* NEW: Users with the `edit_products` capability can now access the WordPress dashboard. This improves compatibility with Easy Digital Downloads and WooCommerce. [#468](https://github.com/Charitable/Charitable/issues/468)
* NEW: Added index to the `donor_id` column in the `charitable_campaign_donations` table. Prevents a sub-optimal query using a full table scan. [#465](https://github.com/Charitable/Charitable/issues/465)
* NEW: Added `unsigned` to columns in both the `charitable_campaign_donations` and `charitable_donors` tables.
* NEW: Removed the PayPal sandbox test tool. This can now be downloaded separately as a utility plugin from [GitHub](https://github.com/Charitable/Charitable-PayPal-Tester/). [#418](https://github.com/Charitable/Charitable/issues/418)
* FIX: Set site base country as default for Country field in Donation Form. [#463](https://github.com/Charitable/Charitable/issues/463)
* FIX: Fixed SQL error in donor count queries. [#467](https://github.com/Charitable/Charitable/issues/467)
* FIX: Avoid fatal error when adding certain shortcodes to pages while Yoast SEO is installed. [#387](https://github.com/Charitable/Charitable/issues/387)
* FIX: Also avoided similar fatal errors when running the Relevanssi build index. [#397](https://github.com/Charitable/Charitable/issues/397)
* FIX: Improved backwards compatibility. The solution added in 1.5.1/1.5.2 did not work in all cases. [#469](https://github.com/Charitable/Charitable/issues/469)
* FIX: Prevent WP Super Cache caching pages that should not be cached (login, donation form, forgot password, etc.). [#398](https://github.com/Charitable/Charitable/issues/398)

= 1.5.3 =
* FIX: Properly handles differing site date formats when editing donations. [#461](https://github.com/Charitable/Charitable/issues/461)

= 1.5.2 =
* NEW: Automatically set a user's display name to their name when they update their profile through Charitable. [#437](https://github.com/Charitable/Charitable/issues/437)
* NEW: Adds a third parameter to the `charitable_template` function allowing extension developers to leverage this function. [#451](https://github.com/Charitable/Charitable/issues/451)
* NEW: Allow email send logs to be saved in user meta as well as post meta.
* FIX: Cleans up problems with themes like Charity Home and Giving Hand that yesterday's fix didn't quite solve.
* FIX: You can now specify a comma-separated list of categories or tags in the `[campaigns]` shortcode to include campaigns from multiple categories/tags. [#452](https://github.com/Charitable/Charitable/issues/452)
* FIX: Improves the layout of the campaign summary block on mobile. Kudos to [@kkoppenhaver](https://github.com/kkoppenhaver) for his contribution. [#315](https://github.com/Charitable/Charitable/issues/315)

= 1.5.1 =
* FIX: Resolves a backwards compatibility problem that we had not accounted for. This specifically affected users of certain themes, including (but probably not limited to) Charity Home and Giving Hand.

= 1.5.0 =
* NEW: Added a `[charitable_donation_form]` shortcode. Display a campaign's donation form anywhere like this: [charitable_donation_form campaign_id=123]. [#136](https://github.com/Charitable/Charitable/issues/136)
* NEW: Added a `[charitable_donors]` shortcode. [#129](https://github.com/Charitable/Charitable/issues/129)
* NEW: Create and edit donations in the WordPress dashboard. No more adding mock donations through the Offline payment method. You can easily change donor details, add notes or change the amount/campaign of the donation. [#18](https://github.com/Charitable/Charitable/issues/18), [#241](https://github.com/Charitable/Charitable/issues/241), [#172](https://github.com/Charitable/Charitable/issues/172)
* NEW: Resend receipts & admin notifications for donations from the WordPress dashboard. [#165](https://github.com/Charitable/Charitable/issues/165)
* NEW: Added new emails specifically for Offline donations. You can now set up an admin notification and donation receipt that are sent for Offline donations while they are still pending. Also added `[charitable_email show=offline_instructions]` email field to include the Offline payment instructions in Offline donation receipts. [#33](https://github.com/Charitable/Charitable/issues/33), [#324](https://github.com/Charitable/Charitable/issues/324)
* NEW: Added email verification step to donor registration. After email verification is complete, donors are automatically able to see all donations they made under the same email address. [#385](https://github.com/Charitable/Charitable/issues/385), [#409](https://github.com/Charitable/Charitable/issues/409), [#222](https://github.com/Charitable/Charitable/issues/222)
* NEW: Added `[charitable_logout]` shortcode. A logout link is also shown on login and registration forms when the user is logged in. [#431](https://github.com/Charitable/Charitable/issues/431)
* NEW: Added Donation Fields API for easy registering of custom donation fields. [#402](https://github.com/Charitable/Charitable/issues/402)
* NEW: Added Form View API to separate how forms are rendered from how they are set up. [#401](https://github.com/Charitable/Charitable/issues/401)
* NEW: Added Endpoints API to provide developers with an infrastructure for registering custom endpoints in Charitable. [#306](https://github.com/Charitable/Charitable/issues/306)
* NEW: Added `Charitable_Email_Fields` class for registering email fields and getting their values in emails. [#393](https://github.com/Charitable/Charitable/issues/393)
* NEW: Added `charitable_minimum_donation_amount` filter to easily change the minimum donation amount. [#298](https://github.com/Charitable/Charitable/issues/298)
* NEW: Added `can_receive_donations()` method to the `Charitable_Campaign` class. The return value can be filtered with the `charitable_campaign_can_receive_donations`, providing a programmatic way to mark certain campaigns as no longer being able to receive donations. [#447](https://github.com/Charitable/Charitable/issues/447)
* NEW: Added an autoloader. Kudos to [@helgatheviking](https://github.com/helgatheviking). [#404](https://github.com/Charitable/Charitable/issues/404)
* NEW: The Forgot Password & Reset Password pages will automatically inherit the page template of their parent page (i.e. the Login page). [#379](https://github.com/Charitable/Charitable/issues/379)
* NEW: Added a `count` option to the `Charitable_Query` class, providing an easy way to user the query classes to get the number of donations, donors, etc. [#322](https://github.com/Charitable/Charitable/issues/322)
* NEW: Added `charitable_monetary_amount` filter to tweak how monetary amounts are formatted. [#308](https://github.com/Charitable/Charitable/issues/308)
* NEW: Added `charitable_sanitize_value_{$section}_{$key}` filter to sanitize individual settings fields. [#352](https://github.com/Charitable/Charitable/issues/352)
* NEW: Added basic styling for the `datepicker` form field. [#317](https://github.com/Charitable/Charitable/issues/317)
* NEW: Improved the Campaigns table in the admin to provide more helpful information at a glance, such as the current campaign status, end date and total funds raised. [#417](https://github.com/Charitable/Charitable/issues/417)
* NEW: Removed deprecated PayPal variables (cbt and no_note). Kudos to [@bscottx](https://github.com/bscottx). [#413](https://github.com/Charitable/Charitable/issues/413)
* FIX: Sessions have been improved to work alongside full page caching solutions like Varnish. Previously these caused problems with things like the donation receipt becoming inaccessible to donors after they donated. [#383](https://github.com/Charitable/Charitable/issues/383)
* FIX: Avoid creating records in `wp_options` for sessions that have no data. [#399](https://github.com/Charitable/Charitable/pull/399)
* FIX: Significantly improved the speed of Charitable settings pages. [#236](https://github.com/Charitable/Charitable/issues/236)
* FIX: The thousands separator for currencies can now be set to None, which will result in no spaces/commas/decimals appearing in large numbers such as 100000. [#448](https://github.com/Charitable/Charitable/issues/448)
* FIX: The donation log now displays log times in local time, not UTC. [#446](https://github.com/Charitable/Charitable/issues/446)
* FIX: Resolved a database error that broke the donation search function. [#407](https://github.com/Charitable/Charitable/issues/407)
* FIX: Changed login prompt text in donation form to something more logical. [#384](https://github.com/Charitable/Charitable/issues/384)
* FIX: Close modals with the ESC key. [#191](https://github.com/Charitable/Charitable/issues/191)
* FIX: Removed the drag drop field in the picture field on mobile devices. [#373](https://github.com/Charitable/Charitable/issues/373)
* FIX: A bug in Mobile Safari broke the picture field. [#370](https://github.com/Charitable/Charitable/issues/370), [#259](https://github.com/Charitable/Charitable/issues/259)
* FIX: In certain cases, hitting return key in form fields opened a file upload prompt. [#363](https://github.com/Charitable/Charitable/issues/363)
* FIX: Uploading more than max uploads to picture field works in certain cases. [#376](https://github.com/Charitable/Charitable/issues/376)
* FIX: Display Read More link in campaign loop for expired campaigns. [#381](https://github.com/Charitable/Charitable/issues/381)
* FIX: On email or gateway settings pages, provide a link back to the parent settings page. [#351](https://github.com/Charitable/Charitable/issues/351)
* FIX: When Stripe Checkout is closed/cancelled, donation form submission afterwards failed. [#378](https://github.com/Charitable/Charitable/issues/378)
* FIX: Fixed styling issue in REHub theme. [#406](https://github.com/Charitable/Charitable/issues/406)
* FIX: Campaign metabox tabs broke with Social Warfare activated. [#364](https://github.com/Charitable/Charitable/issues/364)

= 1.4.20 =
* Improve how plugin updates are shown for Charitable extensions. [#382](https://github.com/Charitable/Charitable/issues/382)

= 1.4.19 =
* Fixed a bug that prevented suggested donations with cents from showing correctly in sites where a comma is used for the decimal separator (i.e. 9,50). [#356](https://github.com/Charitable/Charitable/issues/356)

= 1.4.18 =
* Added an end time when editing campaigns to make it clearer when a campaign ends. Previously, a campaign's end time was ambiguous and this caused confusion for some users. [#335](https://github.com/Charitable/Charitable/issues/335)
* Add space as a thousands separator for countries where `12 500,00` would be the correct way to format an amount. [#332](https://github.com/Charitable/Charitable/issues/332)
* Add campaign edit link as email shortcode option for campaign-related emails. [#345](https://github.com/Charitable/Charitable/issues/345)
* Fixed multiple HTML validation issues in Charitable forms and the campaigns widget. [#344](https://github.com/Charitable/Charitable/issues/344) and [#349](https://github.com/Charitable/Charitable/issues/349)
* Prevent a bug where the donated amount on a campaign is completely wrong after a site changes its decimal/thousands separators. [#279](https://github.com/Charitable/Charitable/issues/279)
* Flush the campaign donation cache in popular caching plugins (WP Super Cache, W3 Total Cache, WP Rocket and WP Fastest Cache). [#186](https://github.com/Charitable/Charitable/issues/186)
* Fixed an error during donation processing that prevented donations when database caching is enabled in W3 Total Cache. [#347](https://github.com/Charitable/Charitable/issues/347)
* Improved the way upgrades are run to ensure they are not re-run unneccesarily and store the minimum required information about each upgrade.

= 1.4.17 =
* **THANK YOU**: Thanks to first-time contributor [@qriouslad](https://github.com/qriouslad) for his contribution to this release!
* When using Stripe Checkout, amounts over $999 were sometimes incorrectly sent to the Stripe modal. [#339](https://github.com/Charitable/Charitable/issues/339)
* Avoid fatal error in rare instances (only encountered in the Layers theme by Obox) when the donation form scripts are loaded through an admin AJAX request. [#340](https://github.com/Charitable/Charitable/issues/340)
* Added support for linking to campaign donated to from donation-related emails. [#341](https://github.com/Charitable/Charitable/issues/341)
* Improved i18n for dates.
* Introduced unit testing for Javascript, using QUnit. Developers, this is only available with the full package download from [GitHub](github.com/Charitable/Charitable/).
* Sanitize result of queries for campaign totals and total number of site donations.
* Avoid error that happens in situations where Divi and Yoast SEO are both installed alongside Charitable. [#316](https://github.com/Charitable/Charitable/issues/316)
* Better formatting of code commenting to improve compatibility with WordPress coding standards.

= 1.4.16 =
* Updated bundled version of WP Session Manager library to latest version (1.2.2).

= 1.4.15 =
* Add recurring donations support to Offline gateway. [#329](https://github.com/Charitable/Charitable/issues/329)

= 1.4.14 =
* After submitting the donate widget, redirect to the actual donation form on the page. [#328](https://github.com/Charitable/Charitable/issues/328)
* Improved compatibility for the donate widget with Recurring Donations.

= 1.4.13 =
* Added `tag` parameter to the [campaigns] shortcode. [#313](https://github.com/Charitable/Charitable/issues/313)
* We cleaned up another bug involving our [Easy Digital Downloads Connect extension](https://www.wpcharitable.com/extensions/charitable-easy-digital-downloads-connect/?utm_source=readme&utm_medium=changelog-tab&utm_campaign=edd-connect), which resulted in being unable to set an end date for contribution rules when the campaign doesn't have an end date. [#310](https://github.com/Charitable/Charitable/issues/310)
* Persist un-rendered notices across page loads. [#314](https://github.com/Charitable/Charitable/issues/314)
* Hide radio inputs when Javascript is enabled. [#312](https://github.com/Charitable/Charitable/issues/312)
* We made some minor improvements to how the donation form submission is processed in Javascript. Needed for improvements to Stripe extension.

= 1.4.12 =
* If you were using our [Easy Digital Downloads Connect extension](https://www.wpcharitable.com/extensions/charitable-easy-digital-downloads-connect/?utm_source=readme&utm_medium=changelog-tab&utm_campaign=edd-connect) and your site language is not English, you may have had problems with end dates for your benefactor relationships not saving correctly. We've fixed up that bug now. [#305](https://github.com/Charitable/Charitable/issues/305)

= 1.4.11 =
* Corrected a problem that caused newly created/saved campaigns without an end date to stop showing in the `[campaigns]` shortcode output. [#301](https://github.com/Charitable/Charitable/issues/301)
* Fixed an issue that resulted in PayPal donations left as Pending when `allow_url_fopen` was turned off on the server. [#302](https://github.com/Charitable/Charitable/issues/302)
* Avoid displaying the donation form & campaign information outside of the loop (this caused weird issues in the Layers theme). [#303](https://github.com/Charitable/Charitable/issues/303)
* Provided a more flexible API for toggling settings based on other setting values.

= 1.4.10 =
* Correctly filter donations by date in the CSV export. This was broken in certain non-English languages. [#299](https://github.com/Charitable/Charitable/issues/299)
* Fixed an issue that prevented the custom donation amount from being picked up on sites using our new [Recurring Donations extension](https://www.wpcharitable.com/extensions/charitable-recurring-donations/?utm_source=readme&utm_medium=changelog-tab&utm_campaign=recurring-donations).

= 1.4.9 =
* Added Ghanaian Cedi and Egyptian Pound to currencies. [#288](https://github.com/Charitable/Charitable/issues/288) and [#282](https://github.com/Charitable/Charitable/issues/282)
* Remove `$wp_version` global. [#294](https://github.com/Charitable/Charitable/pull/294)
* Miscellaneous accessibility improvements. [#291](https://github.com/Charitable/Charitable/pull/291), [#292](https://github.com/Charitable/Charitable/pull/292) and [#293](https://github.com/Charitable/Charitable/pull/293)

= 1.4.8 =
* Removed some code left over from plugin testing.

= 1.4.7 =
* Avoid issues with PayPal IPNs missing the 'invoice' parameter in certain cases — likely a bug on the PayPal end. This resulted in donations remaining stuck as Pending. We have reworked how IPNs are processed to avoid reliance on this and avoid further issues. [#289](https://github.com/Charitable/Charitable/issues/289)
* Store the PayPal transaction ID for donations after an IPN has been received. [#270](https://github.com/Charitable/Charitable/issues/270)
* Add a notice to the donation form when viewed by site admin to remind them that Test Mode is enabled. [#233](https://github.com/Charitable/Charitable/issues/233)
* Improve styling for the donation receipt summary. [#214](https://github.com/Charitable/Charitable/issues/214)
* Make sure that donor count and donors widget both include donations to child campaigns. [#263](https://github.com/Charitable/Charitable/issues/263) and [#264](https://github.com/Charitable/Charitable/issues/264)
* Correctly show the donor count in the Donation Stats widget, not the number of donations. [#268](https://github.com/Charitable/Charitable/issues/268)
* Show a blank field for formatted addresses in the donation export or admin donation pages when no address details were provided. Previously, the donor's name was shown. [#255](https://github.com/Charitable/Charitable/issues/255) and [#256](https://github.com/Charitable/Charitable/issues/256)
* Fix client-side credit card validation. [#280](https://github.com/Charitable/Charitable/issues/280)
* Fix issue causing incorrect donation status to be displayed in admin notification email and donation receipt. [#261](https://github.com/Charitable/Charitable/issues/261)
* Remove the Licenses tab from the Settings area when you don't have any extensions installed. [#249](https://github.com/Charitable/Charitable/issues/249)
* Miscellaneous other minor, under-the-hood improvements and tweaks.

= 1.4.6 =
* Properly activate Charitable on all sites when it is network activated. Also makes sure that Charitable is correctly installed when a new site is added to a network that has Charitable network-activated. [#225](https://github.com/Charitable/Charitable/issues/225)
* Display success messages to the user after settings are updated in the admin. [#54](https://github.com/Charitable/Charitable/issues/54)
* Fixes a bug that prevented donations from being displayed in the admin when filtering by campaign. [#242](https://github.com/Charitable/Charitable/issues/242)
* Removes PHP warnings that were displayed on the Charitable donations page in the dashboard when there are no donations. [#232](https://github.com/Charitable/Charitable/issues/232)
* Changed the hook that the Donation Receipt and Donation Notification emails are sent on from `save_post` to `charitable-completed_donation`. [#217](https://github.com/Charitable/Charitable/issues/217)
* Added a `CHARITABLE_DEBUG` constant for error logging. Currently, enabling this only logs the IPN responses that are received from PayPal after donations are made. [#229](https://github.com/Charitable/Charitable/issues/229)
* Ensure that the donation form script is always loaded for the campaign donation widget. [#239](https://github.com/Charitable/Charitable/issues/239)
* Fixes a bug that prevented the password reset from working correctly. [#238](https://github.com/Charitable/Charitable/issues/238)
* Refer to campaigns as campaigns instead of posts in admin update messages. [#234](https://github.com/Charitable/Charitable/issues/234)

= 1.4.5 =
* The permissions for accessing Donations and Campaigns in the WordPress dashboard has changed. Users who are set up as Campaign Managers can access both Donations and Campaigns, but cannot access Charitable settings. This permission is reserved for admin users. In addition, the `manage_charitable_settings` permission has been removed from Campaign Managers. [#209](https://github.com/Charitable/Charitable/issues/209)
* Fixes the way donations are processed in Javascript to avoid issues when the donation is *not* processed with AJAX (currently, this is only the case if you're using the Easy Digital Downloads extension, Pronamic iDEAL or an old version of one of our premium payment gateway extensions). [#223](https://github.com/Charitable/Charitable/issues/223)
* Fixes the registration form shortcode, which was being printed out too early on the page. [#224](https://github.com/Charitable/Charitable/issues/224)
* Adds a new filter for the list of active payment gateways: `charitable_active_gateways`. See `Charitable_Gateways::get_active_gateways()`.
* Three new methods have been added to the `Charitable_Donation` abstract class: `get_donation_type()` retrieves the type of donation; `get_donation_plan_id()` returns the ID of the recurring donation plan (to be used by the Recurring Donations extension); `get_donation_plan()` returns the recurring donation object. [PR #215](https://github.com/Charitable/Charitable/pull/215)
* Export files now include the type of export (note: this does not work if you are on PHP 5.2). [#200](https://github.com/Charitable/Charitable/issues/200)
* The `custom` parameter for PayPal donations now accepts a JSON string. [PR #198](https://github.com/Charitable/Charitable/pull/198)

= 1.4.4 =
* Resolves a new issue related to the donation form validation introduced in version 1.4.3, which prevented the donation widget form from being submitted. [#221](https://github.com/Charitable/Charitable/issues/204) and [#205](https://github.com/Charitable/Charitable/issues/221)
* Fixes a bug that resulted in logged in users who had never made a donation being able to see a list of all donations with the `[charitable_my_donations]` shortcode. No personal donor data was displayed, and the donation receipts remained inaccessible to the users. All they could see was the date of the donation, the campaign donated to and the amount of the donation. [#220](https://github.com/Charitable/Charitable/issues/204) and [#205](https://github.com/Charitable/Charitable/issues/220)

= 1.4.3 =
* Added a new sandbox testing tool to allow you to test your PayPal donation flow. If you're using PayPal, you should test this as soon as you can to avoid disruption, as PayPal is making some security upgrades to its platform which may cause problems for certain sites. [Read more about how PayPal's upgrades will affect you](https://www.wpcharitable.com/how-paypals-ssl-certificate-upgrade-will-affect-you-and-how-you-can-prepare-for-it/?utm_source=notice&utm_medium=wordpress-dashboard&utm_campaign=paypal-ssl-upgrade&utm_content=blog-post)
* Added honeypot form validation for the donation form and registration, password reset, forgot password and profile forms. This is an anti-spam measure designed to prevent fake donations from being created by bots.
* Prevent donations from being created if an invalid email address or payment gateway is used.
* Ensure that client-side validation is always performed for donations, even when the gateway integration has not been updated for compatibility with the AJAX-driven donations introduced in version 1.3. The only gateway that we know of that falls into this category is Pronamic iDEAL, so this is a nice update if you are using Pronamic iDEAL.

= 1.4.2 =
* Added a link to the registration form from the login form and vice versa. [#204](https://github.com/Charitable/Charitable/issues/204) and [#205](https://github.com/Charitable/Charitable/issues/205)
* Included two new parameters in the `[charitable_registration]` shortcode: `redirect` sets the default page that people should be redirect to after registering, and `login_link_text` sets the text of the login link (see above). [#208](https://github.com/Charitable/Charitable/issues/208) and [#205](https://github.com/Charitable/Charitable/issues/205)
* Also included a new parameter in the `[charitable_login]` shortcode: `registration_link_text` sets the text of the login link (see above). [#204](https://github.com/Charitable/Charitable/issues/204)
* Added a column for the campaign creator to the campaigns page in the WordPress dashboard. [#166](https://github.com/Charitable/Charitable/issues/166)
* Added three new fields that can be displayed in donation-related emails, like the donation receipt or admin notification: the total amount donated, the campaign(s) that received the donation and the categories of the campaign(s) that received the donation. [#202](https://github.com/Charitable/Charitable/issues/202) and [#203](https://github.com/Charitable/Charitable/issues/203)
* Made sure that setting the `order` parameter in the `[campaigns]` shortcode works with lowercase and uppercase. `ASC`, `DESC`, `asc` and `desc` are all valid options now. [#206](https://github.com/Charitable/Charitable/issues/206)
* Fixed a bug that prevented the campaign end date from saving when using Charitable in a non-English installation. [#201](https://github.com/Charitable/Charitable/issues/201)
* Fixed a bug that prevented the comments section from appearing on campaigns when modal donations were enabled. [#210](https://github.com/Charitable/Charitable/issues/210)
* Fixed a bug that caused a PHP warning when trying to use the `site_url` email shortcode parameter in emails.

= 1.4.1 =
* The donor address is split over multiple columns in the donation export. [#194](https://github.com/Charitable/Charitable/issues/194)
* In certain cases, credit card validation was getting triggered for non-credit card donations (i.e. PayPal or Offline). This bug has been fixed. [#189](https://github.com/Charitable/Charitable/issues/189)
* After a donor makes a successful donation is made, their session is cleared as expected. [#181](https://github.com/Charitable/Charitable/issues/181)
* Pending and draft campaigns are now included in the filtering options on the Donations page. [#187](https://github.com/Charitable/Charitable/issues/187)
* The Bolivian Boliviano currency (BOB) has been added. [#193](https://github.com/Charitable/Charitable/issues/193)

= 1.4.0 =
* Added the `[charitable_my_donations]` shortcode. Use this shortcode to allow logged in users to view a history of their donations, including links to the donation receipts. [#14](https://github.com/Charitable/Charitable/issues/14)
* Scale the campaign grid gracefully when viewing on smaller screens. The `[campaigns]` shortcode now supports a `responsive` paramater, which is enabled by default. You can set it to a specific px/em amount to change the breakpoint, or set it to `0` to disable responsive styling. [#88](https://github.com/Charitable/Charitable/issues/88)
* Also provided appropriately responsive styling for suggested donation amounts on small screens. [#159](https://github.com/Charitable/Charitable/issues/159)
* Added client-side validation for the donation form. This checks whether donors have filled out all the required fields, whether they're donating more than $0 (because seriously, a $0 donation won't go far :)) and whether they have used a valid credit card (if you're using our Stripe or Authorize.Net extensions). [#176](https://github.com/Charitable/Charitable/issues/176) and [#63](https://github.com/Charitable/Charitable/issues/63)
* Added a password reset process to provide a complete user-facing login and registration workflow. [#89](https://github.com/Charitable/Charitable/issues/89)
* Include an `order` paramater for the `[campaigns]` shortcode, to reverse the direction in which campaigns are displayed. [#64](https://github.com/Charitable/Charitable/issues/64)
* Allow campaigns in the `[campaigns]` shortcode to be ordered by any of the orderby options for [`WP_Query`](https://codex.wordpress.org/Class_Reference/WP_Query#Order_.26_Orderby_Parameters).
* Added drag and drop support for the Picture form field, which is used in the User Avatar and Ambassadors extensions. [#111](https://github.com/Charitable/Charitable/issues/111)
* Improved how the plugin checks for updates to Charitable extensions, to keep the WordPress dashboard running smoothly. [#133](https://github.com/Charitable/Charitable/issues/133)
* Added a `charitable_create_donation()` function for developers who want to create donations programatically. [#109](https://github.com/Charitable/Charitable/issues/109)
* Added a new `Charitable_Donations_Query` class, which can be used by developers to retrieve donations from the database. [#155](https://github.com/Charitable/Charitable/issues/155)
* Added a new `Charitable_Deprecated` class, which is used to record any incorrect usage of Charitable functions or methods.
* Switched to using the built-in edit.php admin page for listing Charitable donations, instead of relying on a custom admin page with a custom posts table. While there, we also simplified the interface and added colour-coding to the donation statuses. [#110](https://github.com/Charitable/Charitable/issues/110)
* Include the donor's phone number, address and the payment method in the donations export CSV. [#154](https://github.com/Charitable/Charitable/issues/154)
* When multiple gateways are enabled, the default one is listed first in the donation form. [#139](https://github.com/Charitable/Charitable/issues/139)
* Automatically cancel a donation when the donor returns from the gateway before completing it. This works with PayPal, PayUMoney and PayFast. [#90](https://github.com/Charitable/Charitable/issues/90) and [#117](https://github.com/Charitable/Charitable/issues/117)
* Added a `Charitable_Donor::__toString()` method, so that echoing the object simply prints out the donor name.
* Added `charitable_sanitize_amount()` function to convert any amount of type string into a float.
* Trim the currency symbol from monetary amounts to prevent the symbol being treated as part of the amount. [#145](https://github.com/Charitable/Charitable/pull/145)
* Trim the currency symbol from the suggested donation amounts when saving a campaign. [#147](https://github.com/Charitable/Charitable/issues/147)
* When a donation fails and the user is redirected back to the donation form, they can re-attempt the same donation. Previously, a new donation would have been created, leaving a phantom pending donation behind. [#106](https://github.com/Charitable/Charitable/issues/106)
* Prevent duplicate donations caused by clicking the donate button repeatedly. [#164](https://github.com/Charitable/Charitable/issues/164)
* Fixed a bug related to empty content in the Layers theme. [#9](https://github.com/Charitable/Charitable/issues/9)

= 1.3.7 =
* Makes `Charitable_Currency::get_currency_symbol()` a publicly accessible method.
* Allow email shortcode values to be dynamically generated without being registered first. This simplifies the process of displaying dynamic data within emails if there is no existing shortcode output for it. [#134](https://github.com/Charitable/Charitable/issues/134)
* Provide a consistent api for determining the status of a campaign. Developers can use `$campaign->get_status_key()` (where `$campaign` is a `Charitable_Campaign` object) to check whether a campaign is inactive, ended, ended and successfully funded, ended and not successfully funded, ending soon, or active.
* Reset the positioning and styling of the modal when window or modal change in size. This prevents the modal from growing larger than the size of the window without having scrollbars. [#135](https://github.com/Charitable/Charitable/issues/135)

= 1.3.6 =
* Prevented campaigns being created with no suggested donation amounts and custom donations disabled. This results in $0 donations. [#127](https://github.com/Charitable/Charitable/issues/127)
* Fixed errors when exporting donations with errors set to display. [#128](https://github.com/Charitable/Charitable/issues/128)
* Deprecated `Charitable_Email::return_value_if_has_valid_donation()` method, since this was completely broken and should not be used.

= 1.3.5 =
* Added `is_preview()` method to `Charitable_Email` class.
* Added `get_donations()` method to `Charitable_Donor` class.
* Improved custom post status labels.
* Only include completed payments in the Donation Statistics dashboard widget, for the period summaries.
* Fixed PHP notices in email previews.
* Deprecated `Charitable_Session::get_session_id()`. We are no longer using a public session ID.

= 1.3.4 =
* Added selective refresh support for Charitable widgets.
* Added support for passing multiple campaign IDs to campaign donation queries. [#112](https://github.com/Charitable/Charitable/issues/112)
* Fixed a bug where donors without a completed donation were included in the donor count in the Donation Stats widget. [#114](https://github.com/Charitable/Charitable/issues/114)
* Fixed a bug that incorrectly set the from address for emails to always be the site email address, instead of using the provided settings. [#113](https://github.com/Charitable/Charitable/issues/113)
* Fixed a bug that stopped the cron scheduler from being activated in any new installs.
* Fixed display issues in the Charitable settings area with number fields.
* Deprecated usage of `shortcode_atts()` for the email shortcode, in favor of `wp_parse_args()`. If you relied on the `shortcode_atts_charitable_email` filter, this will no longer do anything and you should test & update your code.

= 1.3.3 =
* Fixes a bug that prevented donors being able to access their donation receipts after making their donation.
* Flush rewrite rules after installation to avoid "Page not found" errors.

= 1.3.2 =
* Fixed a bug that turned comments off everywhere. [#104](https://github.com/Charitable/Charitable/issues/104)
* Added a better fallback for donations for users with Javascript enabled, when using the modal donation forms. [#60](https://github.com/Charitable/Charitable/issues/60)
* Avoid sending donation notifications & receipts multiple times when a donation's status is toggled on/off Paid. [#96](https://github.com/Charitable/Charitable/issues/96)
* Donate button in campaign grids links to the campaign page when the donation form is set up to show on the same page as the campaign. [#107](https://github.com/Charitable/Charitable/issues/107)
* Fixed a bug that caused invalid shortcode options to show for custom emails sub-classing `Charitable_Email`. [#95](https://github.com/Charitable/Charitable/issues/95)

= 1.3.1 =
* **APOLOGIES**: 1.3.0 introduced a couple of bugs that we failed to pick up on before releasing the update. We have fixed those bugs now and are working on improving the process around how we push out updates, to avoid issues like this in the future.
* Removes leftover testing code that prevented campaigns from being created or edited.
* Format the donation amount so that PayPal can understand it (PayPal doesn't like amounts with more than two decimal places). [See issue](https://github.com/Charitable/Charitable/issues/102)
* Prevent PHP notice when making a donation. [See issue](https://github.com/Charitable/Charitable/issues/100)
* Fixes a bug that prevented the Donate widget from working as expected.

= 1.3.0 =
* **THANK YOU**: A massive thank you to the following contributors who have contributed to Charitable 1.3: [@helgatheviking](https://github.com/helgatheviking), [@rafecolton](https://github.com/rafecolton), [@ciegovolador](https://github.com/ciegovolador), [@ElStupid](https://github.com/ElStupid) and [@altatof](httsp://github.com/altatof).
* NEW: Export donations to CSV via the WordPress dashboard. Go to Charitable > Donations and click on the Export button to generate your report.
* NEW: Donations are now processed via AJAX, which results in a smoother donation flow, particularly if you're using modal donations. [See issue](https://github.com/Charitable/Charitable/issues/41)
* NEW: Added an `id` parameter to the `[campaigns]` shortcode to show just a single campaign's widget.
* NEW: Dutch & French translations! Major props to @ElStupid (Dutch translation) and @altatof (French translation).
* NEW: Added custom body classes for the following templates: donation receipt, donation processing and email preview. All body classes are added via a single function: `charitable_add_body_classes()`.
* Added ARS currency.
* Fixed a bug that prevented donations with cents from being stored/displayed correctly when using commas for the currency decimal. [See issue](https://github.com/Charitable/Charitable/issues/57)
* Fixed a bug that let to donations being saved with the incorrect donation time. Run the upgrade routines to fix this in all your existing donations.
* Removed `charitable_templates_start` hook and deprecated all methods in the `Charitable_Templates` class. If you were calling any of these directly or using the `charitable_templates_start` hook, update your application code. All templates are now loaded via a single method: `Charitable_Templates::template_loader()`. All custom body classes are added via `charitable_add_body_classes()`. `Charitable_Templates::remove_admin_bar_from_widget_template()` has been replaced with `charitable_hide_admin_bar()`.
* Fixes a styling bug that caused the progress bar to extend beyond the campaign widget when more than 100% of a campaign's has been raised. [See issue](https://github.com/Charitable/Charitable/issues/47)
* Fixes a Javascript bug that prevented the $ variable (jQuery) from being defined in certain cases in the admin scripts.
* Fixes a clash with Cart66.
* Fixed a bug in modal donation window. [See issue](https://github.com/Charitable/Charitable/issues/43)
* Changed the `amount` column in the `wp_charitable_campaign_donations` table to a DECIMAL, instead of FLOAT. [See issue](https://github.com/Charitable/Charitable/issues/56)

= 1.2.4 =
* Updated for compatibility with WordPress 4.4.
* Improves the API for dealing with the donation processor. Both the `charitable_before_process_donation_form` and `charitable_before_process_donation_amount_form` hooks now pass the donation form object as a second parameter.
* Fixes a bug that prevented you from being able to select the donation amount inside a modal opened via AJAX.
* Fixes a bug that prevented the donation form display option from being set correctly when changed via the Customizer.
* Fixes a bug in the form submission handler.

= 1.2.3 =
* NEW: The `[campaigns]` widget now supports a new `button` argument, so you can specify whether you would like to show a "Read more" link, a "Donate" button, or nothing at all. [See the documentation](https://www.wpcharitable.com/documentation/the-campaigns-shortcode/?utm_source=readme&utm_medium=changelog-tab&utm_campaign=plugin-page-referrals&utm_content=1-2-3-release) for details on how to use the new argument.
* Improved styling for the modal donation form.
* Added method to retrieve all donation IDs for a particular campaign.
* Fixes a bug that blocked donations with a dollar sign in the amount field.
* Fixes a bug that prevented template functions from being "pluggable" in themes.
* Fixes a bug that stopped the profile form from displaying the user's saved address fields.
* Fixes a bug that prevented form submission validating when submitting a value of 0 for required fields.

= 1.2.2 =
* Fixes a bug that prevented the donation form from working correctly when the donor is not logged in.

= 1.2.1 =
* Including missing files from 1.2.0 release.

= 1.2.0 =
* [Read the full release notes](https://www.wpcharitable.com/charitable-1-2-0-is-ready-to-download/?utm_source=readme&utm_medium=changelog-tab&utm_campaign=plugin-page-referrals&utm_content=1-2-0-release-notes).
* NEW: Change the highlight colour via the WordPress Customizer. You can preview your changes as you make them.
* NEW: There is a shiny new dashboard widget when you log into the WordPress dashboard to highlight your donation stats.
* NEW: You can now limit the donation form to only display required user fields.
* NEW: Create a static page with the [donation_receipt] shortcode to customize your donation receipt.
* NEW: All donation data is now displayed in the admin donation page.
* NEW: You can now change the campaign creator via the Campaign management page.
* NEW: Adds a login link to the donation form when donors are not logged in.
* NEW: When a user is logged in but has not filled out all required fields, they are presented with all the user fields.
* Removed the 'charitable_after_update_donation' hook. To respond to updates to a donation, use the 'save_post_donation'.
* Fixed a bug that resulted in `[campaigns orderby=popular]` to include non-complete donations when determining the order of campaigns.
* Fixed a bug that prevented donors from receiving their donation receipt after a donation is updated directly on the donation page.
* Fixes a bug that redirected donors to a "Page Not Found" page after donating on sites where the WordPress address and site address are not the same.
* Fixes bugs in the Donation Stats and Donors widget that causes them to include pending donations in the total.
* Fixes a bug in the Benefactors addon that caused fixed contribution amounts to not be saved.
* Major performance improvements in the WordPress dashboard.
* Better PHP 5.2 compatibility.

= 1.1.5 =
* Fixes a bug that allowed people to make a donation without entering required details, or with an amount of $0 or less.

= 1.1.4 =
* Fixes a critical bug that resulted in PayPal donations not working if you didn't have any other gateways installed.
* Fixes an error when trying to retrieve a donor name for a donation that does not have a matching donor.

= 1.1.3 =
* Enhancement: Added the ability to change the dimensions of the user avatars added using Charitable User Avatar, with a PHP filter function.
* Fixes an issue where only having one active gateway meant that those gateway's donation form fields would not show.
* Fixes a problem with the permalinks structure that prevented you being able to create pages with slugs of "/donate/" or "/widget".
* Fixes the WP Editor form field template to prevent the text from being wrapped in HTML tags.

= 1.1.2 =
* Security Fix: Prevent unauthorized users accessing your donation receipt.
* Fix: Localization with the .po/.mo files now really does work correctly. For real this time.

= 1.1.1 =
* Fix: Emails will now correctly be sent with the body, headline and subject you set, instead of the default.

= 1.1.0 =
* Enhancement: Added a new email that can be sent when a campaign has finished.

* Fix: Localization with the .po/.mo files now works correctly.
* Fix: Chrome 45 bug when clicking directly on suggested amount inputs is resolved.

= 1.0.3 =
* Improvement: Using `wp_list_pluck` instead of `array_column` for compatibility with versions of PHP prior to 5.5.
* PHP 5.2 Compatibility: Avoid T_PAAMAYIM_NEKUDOTAYIM error in older versions of PHP.

= 1.0.2 =
* Fix: Added missing file into the repo.

= 1.0.1 =
* Improvement: Moved the user dashboard functionality into the core of the plugin, so that it is always available.
* Fix: The installation routine now flushes permalinks correctly -- no more "Page not Found" problems!

= 1.0.0 =
* Initial release<|MERGE_RESOLUTION|>--- conflicted
+++ resolved
@@ -169,8 +169,6 @@
 
 == Changelog ==
 
-<<<<<<< HEAD
-=======
 = 1.6.25 =
 * NEW: Automatically set the selected amount in the donation form by appending query parameters to the donation form URL. For example, going to `https://yoursite.com/campaigns/my-campaign/?amount=10` will load the donation form with a $10 donation preset. [#684](https://github.com/Charitable/Charitable/issues/684)
 * NEW: Mark a user's email address as verified when they complete Ultimate Member's email activation process. [#709](https://github.com/Charitable/Charitable/issues/709)
@@ -182,7 +180,6 @@
 * FIX: Fixed error that prevented Charitable settings using a select element from correctly showing the current selected value if the value is 0. [#639](https://github.com/Charitable/Charitable/issues/639)
 * UPDATE: Replaced `ambassadors_form` with `campaign_form` in the Campaign Fields API. `ambassadors_form` has thus far been unused; `campaign_form` will be supported in the next release of Charitable Ambassadors.
 
->>>>>>> f1a7d1fc
 = 1.6.24 =
 * UPDATE: Officially adopted Unicode CLDR recommendations for country names. Several country names have been updated. [#704](https://github.com/Charitable/Charitable/issues/704) and [#700](https://github.com/Charitable/Charitable/issues/700)
 * FIX: Show which fields are required in the admin donation form. [#702](https://github.com/Charitable/Charitable/issues/702)
