--- conflicted
+++ resolved
@@ -113,14 +113,10 @@
 
 == Changelog ==
 
-<<<<<<< HEAD
 = 1.4.0 - Unreleased = 
 *
 
-= 1.3.4 - Unreleased =
-=======
 = 1.3.4 =
->>>>>>> 7a2d43b3
 * Added selective refresh support for Charitable widgets.
 * Added support for passing multiple campaign IDs to campaign donation queries. [#112](https://github.com/Charitable/Charitable/issues/112)
 * Fixed a bug where donors without a completed donation were included in the donor count in the Donation Stats widget. [#114](https://github.com/Charitable/Charitable/issues/114)
