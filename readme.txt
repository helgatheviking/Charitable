=== Charitable - Donation Plugin ===
Contributors: WPCharitable, ericdaams
Donate link: https://www.paypal.com/cgi-bin/webscr?cmd=_donations&business=paypal%40164a%2ecom
Tags: donations, donate, donation plugin, fundraising, fundraising plugin, non-profit, non-profits, charity, churches, commerce, crowdfunding, crowd funding, paypal donations, paypal, stripe, stripe donations, campaigns, gifts, giving, wordpress fundraising, wordpress donations, wordpress donation plugin, peer to peer fundraising, peer to peer fundraiser, peer fundraising, social fundraising
Requires at least: 4.1
Tested up to: 4.7.4
Stable tag: 1.4.16
License: GPLv2 or later
License URI: http://www.gnu.org/licenses/gpl-2.0.html

Charitable is a powerful, extendable fundraising plugin that gives you full control over your website donations. 

== Description ==

**[Charitable](https://www.wpcharitable.com/?utm_source=readme&utm_medium=description-tab&utm_content=intro&utm_campaign=plugin-page-referrals)** is the WordPress Fundraising Toolkit. It's a robust, developer-friendly plugin that gives you complete control over your online fundraising.

= Easy to use =

Install, activate and create your first fundraising campaign in less than 5 minutes. With Charitable, adding campaigns is a straightforward, intuitive process. Less time setting up campaigns means more time for you to raise awareness for your campaign.

= Payment gateway support = 

PayPal and offline donations are supported out of the box. When you're ready to start accepting donations through a different payment gateway, you can choose one of our premium gateway add-ons: 

* **[Stripe](https://www.wpcharitable.com/extensions/charitable-stripe?utm_source=readme&utm_medium=description-tab&utm_content=extensions&utm_campaign=plugin-page-referrals)**
* **[Authorize.Net](https://www.wpcharitable.com/extensions/charitable-authorize-net?utm_source=readme&utm_medium=description-tab&utm_content=extensions&utm_campaign=plugin-page-referrals)**
* **[PayUMoney](https://www.wpcharitable.com/extensions/charitable-payu-money/?utm_source=readme&utm_medium=description-tab&utm_content=extensions&utm_campaign=plugin-page-referrals)** -- Indian payment gateway
* **[PayFast](https://www.wpcharitable.com/extensions/charitable-payfast/?utm_source=readme&utm_medium=description-tab&utm_content=extensions&utm_campaign=plugin-page-referrals)** -- South African payment gateway

Need a payment gateway that wasn't listed? [Let us know](https://www.wpcharitable.com/support?utm_source=readme&utm_medium=description-tab&utm_content=credit-card-donations&utm_campaign=plugin-page-referrals).

= Use Peer-to-Peer Fundraising to expand your reach = 

With our [Charitable Ambassadors extension](https://www.wpcharitable.com/extensions/charitable-ambassadors?utm_source=readme&utm_medium=description-tab&utm_content=peer-to-peer-fundraising&utm_campaign=plugin-page-referrals), you can use peer-to-peer fundraising to leverage your supporters’ network of friends and family. 

Ambassadors adds a frontend campaign submission form. People can create fundraisers for your cause or personal causes, allowing you to create a crowdfunding platform powered by Charitable Ambassadors.

= Skip the transaction fees = 

Other fundraising software charges you for every donation you receive. 

Charitable is different. We won't charge you any transaction fees and you can use Charitable for free.

= Unlimited fundraising campaigns = 

You can set up as many campaigns as you'd like with Charitable, and you can tailor them to your needs. You can set up suggested donation amounts, allow them to donate as much as they want, or do both.

Need to set a fundraising goal? No problem. 

Running a time-sensitive campaign? Set an end date for your campaign and give it a sense of urgency.

= Works with any theme = 

Charitable has been designed to work with any well-coded theme, including the default WordPress themes.

= Extensions = 

One size does *not* fit all. That's why we made Charitable an extendable platform. 

* **[Recurring Donations](https://www.wpcharitable.com/extensions/charitable-recurring-donations/?utm_source=readme&utm_medium=description-tab&utm_campaign=recurring-donations)** - Accept monthly donations on your website.
* **[Ambassadors](https://www.wpcharitable.com/extensions/charitable-ambassadors/?utm_source=readme&utm_medium=description-tab&utm_content=extensions&utm_campaign=plugin-page-referrals)** - Add peer-to-peer fundraising or crowdfunding to your website, with front-end campaign submission.
* **[Newsletter Connect](https://www.wpcharitable.com/extensions/charitable-newsletter-connect/?utm_source=readme&utm_medium=description-tab&utm_content=extensions&utm_campaign=plugin-page-referrals)** - Add donors to your mailing list automatically. Supports MailChimp and MailPoet.
* **[Easy Digital Downloads](https://www.wpcharitable.com/extensions/charitable-easy-digital-downloads-connect/?utm_source=readme&utm_medium=description-tab&utm_content=extensions&utm_campaign=plugin-page-referrals)** - 
Accept donations with Easy Digital Downloads. Compatible with any EDD payment gateway.
* **[Stripe](https://www.wpcharitable.com/extensions/charitable-stripe?utm_source=readme&utm_medium=description-tab&utm_content=extensions&utm_campaign=plugin-page-referrals)** - Accept credit card donations on your website.
* **[Authorize.Net](https://www.wpcharitable.com/extensions/charitable-authorize-net?utm_source=readme&utm_medium=description-tab&utm_content=extensions&utm_campaign=plugin-page-referrals)** - Accept credit card donations with Authorize.Net.
* **[PayUMoney](https://www.wpcharitable.com/extensions/charitable-payu-money/?utm_source=readme&utm_medium=description-tab&utm_content=extensions&utm_campaign=plugin-page-referrals)** - Take donations with PayUMoney, a payment gateway for Indian non-profits and organizations.
* **[PayFast](https://www.wpcharitable.com/extensions/charitable-payfast/?utm_source=readme&utm_medium=description-tab&utm_content=extensions&utm_campaign=plugin-page-referrals)** - The most popular payment gateway for South African organizations.
* **[Anonymous Donations](https://www.wpcharitable.com/extensions/charitable-anonymous-donations?utm_source=readme&utm_medium=description-tab&utm_content=extensions&utm_campaign=plugin-page-referrals)** - Allow people to make donations anonymously.
* **[User Avatars](https://www.wpcharitable.com/extensions/charitable-user-avatar?utm_source=readme&utm_medium=description-tab&utm_content=extensions&utm_campaign=plugin-page-referrals)** - Let your donors upload their own profile photo to your site, instead of using their Gravatar profile.
* **[Simple Updates](https://www.wpcharitable.com/extensions/charitable-simple-updates?utm_source=readme&utm_medium=description-tab&utm_content=extensions&utm_campaign=plugin-page-referrals)** - Add updates about your fundraising campaigns.

Looking for more? 

[View all extensions](https://www.wpcharitable.com/extensions?utm_source=readme&utm_medium=description-tab&utm_content=extensions&utm_campaign=plugin-page-referrals). 

= Get involved =

Join the community on [WP Charitable](https://www.wpcharitable.com/?utm_source=readme&utm_medium=description-tab&utm_content=get-involved&utm_campaign=plugin-page-referrals). 

Developers can contribute to Charitable on our [Github repository](https://github.com/Charitable/Charitable).

== Installation ==

1. Upload `charitable.php` to the `/wp-content/plugins/` directory.
1. Activate the plugin through the 'Plugins' menu in WordPress.
1. Go to Charitable > Add Campaign to create your first campaign!

== Frequently Asked Questions ==

= I don't want to send my donors to PayPal. How can I accept donations right on my site? =

You can accept donations with the Offline Donations gateway, which allows your donors to create a donation and make the payment via cheque or bank transfer (you can display your payment details to them).

You can also accept credit card donations with the [Stripe extension](https://www.wpcharitable.com/extensions/charitable-stripe?utm_source=readme&utm_medium=faq-tab&utm_content=avoid-paypal&utm_campaign=plugin-page-referrals). If you want to use a different payment gateway, [let us know](https://www.wpcharitable.com/support?utm_source=readme&utm_medium=faq-tab&utm_content=avoid-paypal&utm_campaign=plugin-page-referrals).

= How do I add a grid of campaigns to my page? = 

Easy. Just add `[campaigns]` into your page content. [Read more](https://www.wpcharitable.com/documentation/the-campaigns-shortcode?utm_source=readme&utm_medium=faq-tab&utm_content=campaigns-shortcode&utm_campaign=plugin-page-referrals).

= Does Charitable support recurring donations? =

Yes. Recurring donations support is possible with our [Recurring Donations extension](https://www.wpcharitable.com/extensions/charitable-recurring-donations/?utm_source=readme&utm_medium=faq-tab&utm_campaign=recurring-donations).

= How do I get support? = 

You can post in the [support forum](https://wordpress.org/support/plugin/charitable) or reach us via [our support form](http://wpcharitable.com/support?utm_source=readme&utm_medium=faq-tab&utm_content=support&utm_campaign=plugin-page-referrals). 

== Screenshots ==

1. Creating a campaign.
2. A campaign running on Twentyfifteen (the default WordPress theme).
3. A grid of campaigns, added using the `[campaigns]` shortcode.
4. Setting up Charitable: The General settings area. 
5. Setting up Charitable: The Payment Gateways settings area. 
6. Setting up Charitable: The Email settings area. 

== Changelog ==

<<<<<<< HEAD
= 1.5.0 = 
* Improved Divi compatibility. [#316](https://github.com/Charitable/Charitable/issues/316)
=======
= 1.4.16 = 
* Updated bundled version of WP Session Manager library to latest version (1.2.2).
>>>>>>> 0c394fc8

= 1.4.15 =
* Add recurring donations support to Offline gateway. [#329](https://github.com/Charitable/Charitable/issues/329)

= 1.4.14 =
* After submitting the donate widget, redirect to the actual donation form on the page. [#328](https://github.com/Charitable/Charitable/issues/328)
* Improved compatibility for the donate widget with Recurring Donations.

= 1.4.13 =
* Added `tag` parameter to the [campaigns] shortcode. [#313](https://github.com/Charitable/Charitable/issues/313)
* We cleaned up another bug involving our [Easy Digital Downloads Connect extension](https://www.wpcharitable.com/extensions/charitable-easy-digital-downloads-connect/?utm_source=readme&utm_medium=changelog-tab&utm_campaign=edd-connect), which resulted in being unable to set an end date for contribution rules when the campaign doesn't have an end date. [#310](https://github.com/Charitable/Charitable/issues/310) 
* Persist un-rendered notices across page loads. [#314](https://github.com/Charitable/Charitable/issues/314)
* Hide radio inputs when Javascript is enabled. [#312](https://github.com/Charitable/Charitable/issues/312)
* We made some minor improvements to how the donation form submission is processed in Javascript. Needed for improvements to Stripe extension.

= 1.4.12 =
* If you were using our [Easy Digital Downloads Connect extension](https://www.wpcharitable.com/extensions/charitable-easy-digital-downloads-connect/?utm_source=readme&utm_medium=changelog-tab&utm_campaign=edd-connect) and your site language is not English, you may have had problems with end dates for your benefactor relationships not saving correctly. We've fixed up that bug now. [#305](https://github.com/Charitable/Charitable/issues/305)

= 1.4.11 =
* Corrected a problem that caused newly created/saved campaigns without an end date to stop showing in the `[campaigns]` shortcode output. [#301](https://github.com/Charitable/Charitable/issues/301)
* Fixed an issue that resulted in PayPal donations left as Pending when `allow_url_fopen` was turned off on the server. [#302](https://github.com/Charitable/Charitable/issues/302)
* Avoid displaying the donation form & campaign information outside of the loop (this caused weird issues in the Layers theme). [#303](https://github.com/Charitable/Charitable/issues/303)
* Provided a more flexible API for toggling settings based on other setting values. 

= 1.4.10 = 
* Correctly filter donations by date in the CSV export. This was broken in certain non-English languages. [#299](https://github.com/Charitable/Charitable/issues/299)
* Fixed an issue that prevented the custom donation amount from being picked up on sites using our new [Recurring Donations extension](https://www.wpcharitable.com/extensions/charitable-recurring-donations/?utm_source=readme&utm_medium=changelog-tab&utm_campaign=recurring-donations).

= 1.4.9 = 
* Added Ghanaian Cedi and Egyptian Pound to currencies. [#288](https://github.com/Charitable/Charitable/issues/288) and [#282](https://github.com/Charitable/Charitable/issues/282)
* Remove `$wp_version` global. [#294](https://github.com/Charitable/Charitable/pull/294)
* Miscellaneous accessibility improvements. [#291](https://github.com/Charitable/Charitable/pull/291), [#292](https://github.com/Charitable/Charitable/pull/292) and [#293](https://github.com/Charitable/Charitable/pull/293)

= 1.4.8 = 
* Removed some code left over from plugin testing.

= 1.4.7 =
* Avoid issues with PayPal IPNs missing the 'invoice' parameter in certain cases — likely a bug on the PayPal end. This resulted in donations remaining stuck as Pending. We have reworked how IPNs are processed to avoid reliance on this and avoid further issues. [#289](https://github.com/Charitable/Charitable/issues/289)
* Store the PayPal transaction ID for donations after an IPN has been received. [#270](https://github.com/Charitable/Charitable/issues/270)
* Add a notice to the donation form when viewed by site admin to remind them that Test Mode is enabled. [#233](https://
github.com/Charitable/Charitable/issues/233)
* Improve styling for the donation receipt summary. [#214](https://github.com/Charitable/Charitable/issues/214)
* Make sure that donor count and donors widget both include donations to child campaigns. [#263](https://github.com/Charitable/Charitable/issues/263) and [#264](https://github.com/Charitable/Charitable/issues/264)
* Correctly show the donor count in the Donation Stats widget, not the number of donations. [#268](https://github.com/Charitable/Charitable/issues/268)
* Show a blank field for formatted addresses in the donation export or admin donation pages when no address details were provided. Previously, the donor's name was shown. [#255](https://github.com/Charitable/Charitable/issues/255) and [#256](https://github.com/Charitable/Charitable/issues/256)
* Fix client-side credit card validation. [#280](https://github.com/Charitable/Charitable/issues/280)
* Fix issue causing incorrect donation status to be displayed in admin notification email and donation receipt. [#261](https://github.com/Charitable/Charitable/issues/261)
* Remove the Licenses tab from the Settings area when you don't have any extensions installed. [#249](https://github.com/Charitable/Charitable/issues/249)
* Miscellaneous other minor, under-the-hood improvements and tweaks.

= 1.4.6 =
* Properly activate Charitable on all sites when it is network activated. Also makes sure that Charitable is correctly installed when a new site is added to a network that has Charitable network-activated. [#225](https://github.com/Charitable/Charitable/issues/225)
* Display success messages to the user after settings are updated in the admin. [#54](https://github.com/Charitable/Charitable/issues/54)
* Fixes a bug that prevented donations from being displayed in the admin when filtering by campaign. [#242](https://github.com/Charitable/Charitable/issues/242)
* Removes PHP warnings that were displayed on the Charitable donations page in the dashboard when there are no donations. [#232](https://github.com/Charitable/Charitable/issues/232)
* Changed the hook that the Donation Receipt and Donation Notification emails are sent on from `save_post` to `charitable-completed_donation`. [#217](https://github.com/Charitable/Charitable/issues/217)
* Added a `CHARITABLE_DEBUG` constant for error logging. Currently, enabling this only logs the IPN responses that are received from PayPal after donations are made. [#229](https://github.com/Charitable/Charitable/issues/229)
* Ensure that the donation form script is always loaded for the campaign donation widget. [#239](https://github.com/Charitable/Charitable/issues/239)
* Fixes a bug that prevented the password reset from working correctly. [#238](https://github.com/Charitable/Charitable/issues/238)
* Refer to campaigns as campaigns instead of posts in admin update messages. [#234](https://github.com/Charitable/Charitable/issues/234)

= 1.4.5 =
* The permissions for accessing Donations and Campaigns in the WordPress dashboard has changed. Users who are set up as Campaign Managers can access both Donations and Campaigns, but cannot access Charitable settings. This permission is reserved for admin users. In addition, the `manage_charitable_settings` permission has been removed from Campaign Managers. [#209](https://github.com/Charitable/Charitable/issues/209)
* Fixes the way donations are processed in Javascript to avoid issues when the donation is *not* processed with AJAX (currently, this is only the case if you're using the Easy Digital Downloads extension, Pronamic iDEAL or an old version of one of our premium payment gateway extensions). [#223](https://github.com/Charitable/Charitable/issues/223)
* Fixes the registration form shortcode, which was being printed out too early on the page. [#224](https://github.com/Charitable/Charitable/issues/224)
* Adds a new filter for the list of active payment gateways: `charitable_active_gateways`. See `Charitable_Gateways::get_active_gateways()`.
* Three new methods have been added to the `Charitable_Donation` abstract class: `get_donation_type()` retrieves the type of donation; `get_donation_plan_id()` returns the ID of the recurring donation plan (to be used by the Recurring Donations extension); `get_donation_plan()` returns the recurring donation object. [PR #215](https://github.com/Charitable/Charitable/pull/215)
* Export files now include the type of export (note: this does not work if you are on PHP 5.2). [#200](https://github.com/Charitable/Charitable/issues/200)
* The `custom` parameter for PayPal donations now accepts a JSON string. [PR #198](https://github.com/Charitable/Charitable/pull/198)

= 1.4.4 =
* Resolves a new issue related to the donation form validation introduced in version 1.4.3, which prevented the donation widget form from being submitted. [#221](https://github.com/Charitable/Charitable/issues/204) and [#205](https://github.com/Charitable/Charitable/issues/221)
* Fixes a bug that resulted in logged in users who had never made a donation being able to see a list of all donations with the `[charitable_my_donations]` shortcode. No personal donor data was displayed, and the donation receipts remained inaccessible to the users. All they could see was the date of the donation, the campaign donated to and the amount of the donation. [#220](https://github.com/Charitable/Charitable/issues/204) and [#205](https://github.com/Charitable/Charitable/issues/220)

= 1.4.3 = 
* Added a new sandbox testing tool to allow you to test your PayPal donation flow. If you're using PayPal, you should test this as soon as you can to avoid disruption, as PayPal is making some security upgrades to its platform which may cause problems for certain sites. [Read more about how PayPal's upgrades will affect you](https://www.wpcharitable.com/how-paypals-ssl-certificate-upgrade-will-affect-you-and-how-you-can-prepare-for-it/?utm_source=notice&utm_medium=wordpress-dashboard&utm_campaign=paypal-ssl-upgrade&utm_content=blog-post)
* Added honeypot form validation for the donation form and registration, password reset, forgot password and profile forms. This is an anti-spam measure designed to prevent fake donations from being created by bots.
* Prevent donations from being created if an invalid email address or payment gateway is used. 
* Ensure that client-side validation is always performed for donations, even when the gateway integration has not been updated for compatibility with the AJAX-driven donations introduced in version 1.3. The only gateway that we know of that falls into this category is Pronamic iDEAL, so this is a nice update if you are using Pronamic iDEAL.

= 1.4.2 =
* Added a link to the registration form from the login form and vice versa. [#204](https://github.com/Charitable/Charitable/issues/204) and [#205](https://github.com/Charitable/Charitable/issues/205)
* Included two new parameters in the `[charitable_registration]` shortcode: `redirect` sets the default page that people should be redirect to after registering, and `login_link_text` sets the text of the login link (see above). [#208](https://github.com/Charitable/Charitable/issues/208) and [#205](https://github.com/Charitable/Charitable/issues/205)
* Also included a new parameter in the `[charitable_login]` shortcode: `registration_link_text` sets the text of the login link (see above). [#204](https://github.com/Charitable/Charitable/issues/204)
* Added a column for the campaign creator to the campaigns page in the WordPress dashboard. [#166](https://github.com/Charitable/Charitable/issues/166)
* Added three new fields that can be displayed in donation-related emails, like the donation receipt or admin notification: the total amount donated, the campaign(s) that received the donation and the categories of the campaign(s) that received the donation. [#202](https://github.com/Charitable/Charitable/issues/202) and [#203](https://github.com/Charitable/Charitable/issues/203)
* Made sure that setting the `order` parameter in the `[campaigns]` shortcode works with lowercase and uppercase. `ASC`, `DESC`, `asc` and `desc` are all valid options now. [#206](https://github.com/Charitable/Charitable/issues/206)
* Fixed a bug that prevented the campaign end date from saving when using Charitable in a non-English installation. [#201](https://github.com/Charitable/Charitable/issues/201)
* Fixed a bug that prevented the comments section from appearing on campaigns when modal donations were enabled. [#210](https://github.com/Charitable/Charitable/issues/210)
* Fixed a bug that caused a PHP warning when trying to use the `site_url` email shortcode parameter in emails.

= 1.4.1 = 
* The donor address is split over multiple columns in the donation export. [#194](https://github.com/Charitable/Charitable/issues/194)
* In certain cases, credit card validation was getting triggered for non-credit card donations (i.e. PayPal or Offline). This bug has been fixed. [#189]((https://github.com/Charitable/Charitable/issues/189)
* After a donor makes a successful donation is made, their session is cleared as expected. [#181]((https://github.com/Charitable/Charitable/issues/181)
* Pending and draft campaigns are now included in the filtering options on the Donations page. [#187]((https://github.com/Charitable/Charitable/issues/187)
* The Bolivian Boliviano currency (BOB) has been added. [#193]((https://github.com/Charitable/Charitable/issues/193)

= 1.4.0 =
* Added the `[charitable_my_donations]` shortcode. Use this shortcode to allow logged in users to view a history of their donations, including links to the donation receipts. [#14](https://github.com/Charitable/Charitable/issues/14)
* Scale the campaign grid gracefully when viewing on smaller screens. The `[campaigns]` shortcode now supports a `responsive` paramater, which is enabled by default. You can set it to a specific px/em amount to change the breakpoint, or set it to `0` to disable responsive styling. [#88](https://github.com/Charitable/Charitable/issues/88)
* Also provided appropriately responsive styling for suggested donation amounts on small screens. [#159](https://github.com/Charitable/Charitable/issues/159)
* Added client-side validation for the donation form. This checks whether donors have filled out all the required fields, whether they're donating more than $0 (because seriously, a $0 donation won't go far :)) and whether they have used a valid credit card (if you're using our Stripe or Authorize.Net extensions). [#176](https://github.com/Charitable/Charitable/issues/176) and [#63](https://github.com/Charitable/Charitable/issues/63)
* Added a password reset process to provide a complete user-facing login and registration workflow. [#89](https://github.com/Charitable/Charitable/issues/89)
* Include an `order` paramater for the `[campaigns]` shortcode, to reverse the direction in which campaigns are displayed. [#64](https://github.com/Charitable/Charitable/issues/64)
* Allow campaigns in the `[campaigns]` shortcode to be ordered by any of the orderby options for [`WP_Query`](https://codex.wordpress.org/Class_Reference/WP_Query#Order_.26_Orderby_Parameters).
* Added drag and drop support for the Picture form field, which is used in the User Avatar and Ambassadors extensions. [#111](https://github.com/Charitable/Charitable/issues/111)
* Improved how the plugin checks for updates to Charitable extensions, to keep the WordPress dashboard running smoothly. [#133](https://github.com/Charitable/Charitable/issues/133)
* Added a `charitable_create_donation()` function for developers who want to create donations programatically. [#109](https://github.com/Charitable/Charitable/issues/109)
* Added a new `Charitable_Donations_Query` class, which can be used by developers to retrieve donations from the database. [#155](https://github.com/Charitable/Charitable/issues/155)
* Added a new `Charitable_Deprecated` class, which is used to record any incorrect usage of Charitable functions or methods.
* Switched to using the built-in edit.php admin page for listing Charitable donations, instead of relying on a custom admin page with a custom posts table. While there, we also simplified the interface and added colour-coding to the donation statuses. [#110](https://github.com/Charitable/Charitable/issues/110)
* Include the donor's phone number, address and the payment method in the donations export CSV. [#154](https://github.com/Charitable/Charitable/issues/154)
* When multiple gateways are enabled, the default one is listed first in the donation form. [#139](https://github.com/Charitable/Charitable/issues/139)
* Automatically cancel a donation when the donor returns from the gateway before completing it. This works with PayPal, PayUMoney and PayFast. [#90](https://github.com/Charitable/Charitable/issues/90) and [#117](https://github.com/Charitable/Charitable/issues/117)
* Added a `Charitable_Donor::__toString()` method, so that echoing the object simply prints out the donor name.
* Added `charitable_sanitize_amount()` function to convert any amount of type string into a float.
* Trim the currency symbol from monetary amounts to prevent the symbol being treated as part of the amount. [#145](https://github.com/Charitable/Charitable/pull/145)
* Trim the currency symbol from the suggested donation amounts when saving a campaign. [#147](https://github.com/Charitable/Charitable/issues/147)
* When a donation fails and the user is redirected back to the donation form, they can re-attempt the same donation. Previously, a new donation would have been created, leaving a phantom pending donation behind. [#106]
(https://github.com/Charitable/Charitable/issues/106)
* Prevent duplicate donations caused by clicking the donate button repeatedly. [#164]
(https://github.com/Charitable/Charitable/issues/164)
* Fixed a bug related to empty content in the Layers theme. [#9](https://github.com/Charitable/Charitable/issues/9)

= 1.3.7 = 
* Makes `Charitable_Currency::get_currency_symbol()` a publicly accessible method.
* Allow email shortcode values to be dynamically generated without being registered first. This simplifies the process of displaying dynamic data within emails if there is no existing shortcode output for it. [#134](https://github.com/Charitable/Charitable/issues/134)
* Provide a consistent api for determining the status of a campaign. Developers can use `$campaign->get_status_key()` (where `$campaign` is a `Charitable_Campaign` object) to check whether a campaign is inactive, ended, ended and successfully funded, ended and not successfully funded, ending soon, or active. 
* Reset the positioning and styling of the modal when window or modal change in size. This prevents the modal from growing larger than the size of the window without having scrollbars. [#135](https://github.com/Charitable/Charitable/issues/135)

= 1.3.6 = 
* Prevented campaigns being created with no suggested donation amounts and custom donations disabled. This results in $0 donations. [#127](https://github.com/Charitable/Charitable/issues/127)
* Fixed errors when exporting donations with errors set to display. [#128](https://github.com/Charitable/Charitable/issues/128)
* Deprecated `Charitable_Email::return_value_if_has_valid_donation()` method, since this was completely broken and should not be used.

= 1.3.5 =
* Added `is_preview()` method to `Charitable_Email` class. 
* Added `get_donations()` method to `Charitable_Donor` class.
* Improved custom post status labels.
* Only include completed payments in the Donation Statistics dashboard widget, for the period summaries. 
* Fixed PHP notices in email previews.
* Deprecated `Charitable_Session::get_session_id()`. We are no longer using a public session ID.

= 1.3.4 =
* Added selective refresh support for Charitable widgets.
* Added support for passing multiple campaign IDs to campaign donation queries. [#112](https://github.com/Charitable/Charitable/issues/112)
* Fixed a bug where donors without a completed donation were included in the donor count in the Donation Stats widget. [#114](https://github.com/Charitable/Charitable/issues/114)
* Fixed a bug that incorrectly set the from address for emails to always be the site email address, instead of using the provided settings. [#113](https://github.com/Charitable/Charitable/issues/113)
* Fixed a bug that stopped the cron scheduler from being activated in any new installs. 
* Fixed display issues in the Charitable settings area with number fields.
* Deprecated usage of `shortcode_atts()` for the email shortcode, in favor of `wp_parse_args()`. If you relied on the `shortcode_atts_charitable_email` filter, this will no longer do anything and you should test & update your code.

= 1.3.3 = 
* Fixes a bug that prevented donors being able to access their donation receipts after making their donation.
* Flush rewrite rules after installation to avoid "Page not found" errors.

= 1.3.2 = 
* Fixed a bug that turned comments off everywhere. [#104](https://github.com/Charitable/Charitable/issues/104)
* Added a better fallback for donations for users with Javascript enabled, when using the modal donation forms. [#60](https://github.com/Charitable/Charitable/issues/60)
* Avoid sending donation notifications & receipts multiple times when a donation's status is toggled on/off Paid. [#96](https://github.com/Charitable/Charitable/issues/96)
* Donate button in campaign grids links to the campaign page when the donation form is set up to show on the same page as the campaign. [#107](https://github.com/Charitable/Charitable/issues/107)
* Fixed a bug that caused invalid shortcode options to show for custom emails sub-classing `Charitable_Email`. [#95](https://github.com/Charitable/Charitable/issues/95)

= 1.3.1 = 
* **APOLOGIES**: 1.3.0 introduced a couple of bugs that we failed to pick up on before releasing the update. We have fixed those bugs now and are working on improving the process around how we push out updates, to avoid issues like this in the future. 
* Removes leftover testing code that prevented campaigns from being created or edited.
* Format the donation amount so that PayPal can understand it (PayPal doesn't like amounts with more than two decimal places). [See issue](https://github.com/Charitable/Charitable/issues/102) 
* Prevent PHP notice when making a donation. [See issue](https://github.com/Charitable/Charitable/issues/100)
* Fixes a bug that prevented the Donate widget from working as expected.

= 1.3.0 = 
* **THANK YOU**: A massive thank you to the following contributors who have contributed to Charitable 1.3: [@helgatheviking](https://github.com/helgatheviking), [@rafecolton](https://github.com/rafecolton), [@ciegovolador](https://github.com/ciegovolador), [@ElStupid](https://github.com/ElStupid) and [@altatof](httsp://github.com/altatof). 
* NEW: Export donations to CSV via the WordPress dashboard. Go to Charitable > Donations and click on the Export button to generate your report.
* NEW: Donations are now processed via AJAX, which results in a smoother donation flow, particularly if you're using modal donations. [See issue](https://github.com/Charitable/Charitable/issues/41)
* NEW: Added an `id` parameter to the `[campaigns]` shortcode to show just a single campaign's widget.
* NEW: Dutch & French translations! Major props to @ElStupid (Dutch translation) and @altatof (French translation).
* NEW: Added custom body classes for the following templates: donation receipt, donation processing and email preview. All body classes are added via a single function: `charitable_add_body_classes()`.
* Added ARS currency.
* Fixed a bug that prevented donations with cents from being stored/displayed correctly when using commas for the currency decimal. [See issue](https://github.com/Charitable/Charitable/issues/57)
* Fixed a bug that let to donations being saved with the incorrect donation time. Run the upgrade routines to fix this in all your existing donations.
* Removed `charitable_templates_start` hook and deprecated all methods in the `Charitable_Templates` class. If you were calling any of these directly or using the `charitable_templates_start` hook, update your application code. All templates are now loaded via a single method: `Charitable_Templates::template_loader()`. All custom body classes are added via `charitable_add_body_classes()`. `Charitable_Templates::remove_admin_bar_from_widget_template()` has been replaced with `charitable_hide_admin_bar()`. 
* Fixes a styling bug that caused the progress bar to extend beyond the campaign widget when more than 100% of a campaign's has been raised. [See issue](https://github.com/Charitable/Charitable/issues/47)
* Fixes a Javascript bug that prevented the $ variable (jQuery) from being defined in certain cases in the admin scripts. 
* Fixes a clash with Cart66.
* Fixed a bug in modal donation window. [See issue](https://github.com/Charitable/Charitable/issues/43)
* Changed the `amount` column in the `wp_charitable_campaign_donations` table to a DECIMAL, instead of FLOAT. [See issue](https://github.com/Charitable/Charitable/issues/56)

= 1.2.4 =  
* Updated for compatibility with WordPress 4.4.
* Improves the API for dealing with the donation processor. Both the `charitable_before_process_donation_form` and `charitable_before_process_donation_amount_form` hooks now pass the donation form object as a second parameter.
* Fixes a bug that prevented you from being able to select the donation amount inside a modal opened via AJAX.
* Fixes a bug that prevented the donation form display option from being set correctly when changed via the Customizer.
* Fixes a bug in the form submission handler.

= 1.2.3 = 
* NEW: The `[campaigns]` widget now supports a new `button` argument, so you can specify whether you would like to show a "Read more" link, a "Donate" button, or nothing at all. [See the documentation](https://www.wpcharitable.com/documentation/the-campaigns-shortcode/?utm_source=readme&utm_medium=changelog-tab&utm_campaign=plugin-page-referrals&utm_content=1-2-3-release) for details on how to use the new argument.
* Improved styling for the modal donation form.
* Added method to retrieve all donation IDs for a particular campaign.
* Fixes a bug that blocked donations with a dollar sign in the amount field.
* Fixes a bug that prevented template functions from being "pluggable" in themes.
* Fixes a bug that stopped the profile form from displaying the user's saved address fields.
* Fixes a bug that prevented form submission validating when submitting a value of 0 for required fields.

= 1.2.2 = 
* Fixes a bug that prevented the donation form from working correctly when the donor is not logged in.

= 1.2.1 = 
* Including missing files from 1.2.0 release.

= 1.2.0 = 
* [Read the full release notes](https://www.wpcharitable.com/charitable-1-2-0-is-ready-to-download/?utm_source=readme&utm_medium=changelog-tab&utm_campaign=plugin-page-referrals&utm_content=1-2-0-release-notes).
* NEW: Change the highlight colour via the WordPress Customizer. You can preview your changes as you make them. 
* NEW: There is a shiny new dashboard widget when you log into the WordPress dashboard to highlight your donation stats. 
* NEW: You can now limit the donation form to only display required user fields. 
* NEW: Create a static page with the [donation_receipt] shortcode to customize your donation receipt.
* NEW: All donation data is now displayed in the admin donation page.
* NEW: You can now change the campaign creator via the Campaign management page.
* NEW: Adds a login link to the donation form when donors are not logged in.
* NEW: When a user is logged in but has not filled out all required fields, they are presented with all the user fields.
* Removed the 'charitable_after_update_donation' hook. To respond to updates to a donation, use the 'save_post_donation'.
* Fixed a bug that resulted in `[campaigns orderby=popular]` to include non-complete donations when determining the order of campaigns.
* Fixed a bug that prevented donors from receiving their donation receipt after a donation is updated directly on the donation page.
* Fixes a bug that redirected donors to a "Page Not Found" page after donating on sites where the WordPress address and site address are not the same.
* Fixes bugs in the Donation Stats and Donors widget that causes them to include pending donations in the total.
* Fixes a bug in the Benefactors addon that caused fixed contribution amounts to not be saved.
* Major performance improvements in the WordPress dashboard.
* Better PHP 5.2 compatibility.

= 1.1.5 = 
* Fixes a bug that allowed people to make a donation without entering required details, or with an amount of $0 or less.

= 1.1.4 = 
* Fixes a critical bug that resulted in PayPal donations not working if you didn't have any other gateways installed.
* Fixes an error when trying to retrieve a donor name for a donation that does not have a matching donor.

= 1.1.3 = 
* Enhancement: Added the ability to change the dimensions of the user avatars added using Charitable User Avatar, with a PHP filter function.
* Fixes an issue where only having one active gateway meant that those gateway's donation form fields would not show.
* Fixes a problem with the permalinks structure that prevented you being able to create pages with slugs of "/donate/" or "/widget".
* Fixes the WP Editor form field template to prevent the text from being wrapped in HTML tags.

= 1.1.2 = 
* Security Fix: Prevent unauthorized users accessing your donation receipt.
* Fix: Localization with the .po/.mo files now really does work correctly. For real this time.

= 1.1.1 = 
* Fix: Emails will now correctly be sent with the body, headline and subject you set, instead of the default. 

= 1.1.0 = 
* Enhancement: Added a new email that can be sent when a campaign has finished. 
* Fix: Localization with the .po/.mo files now works correctly.
* Fix: Chrome 45 bug when clicking directly on suggested amount inputs is resolved.

= 1.0.3 =
* Improvement: Using `wp_list_pluck` instead of `array_column` for compatibility with versions of PHP prior to 5.5.
* PHP 5.2 Compatibility: Avoid T_PAAMAYIM_NEKUDOTAYIM error in older versions of PHP.

= 1.0.2 =
* Fix: Added missing file into the repo. 

= 1.0.1 =
* Improvement: Moved the user dashboard functionality into the core of the plugin, so that it is always available.
* Fix: The installation routine now flushes permalinks correctly -- no more "Page not Found" problems!

= 1.0.0 =
* Initial release<|MERGE_RESOLUTION|>--- conflicted
+++ resolved
@@ -117,13 +117,14 @@
 
 == Changelog ==
 
-<<<<<<< HEAD
-= 1.5.0 = 
+= 1.5.0 ~ Unreleased = 
 * Improved Divi compatibility. [#316](https://github.com/Charitable/Charitable/issues/316)
-=======
+
+= 1.4.17 ~ Unreleased  =
+* Improved i18n for dates.
+
 = 1.4.16 = 
 * Updated bundled version of WP Session Manager library to latest version (1.2.2).
->>>>>>> 0c394fc8
 
 = 1.4.15 =
 * Add recurring donations support to Offline gateway. [#329](https://github.com/Charitable/Charitable/issues/329)
